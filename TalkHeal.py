--- conflicted
+++ resolved
@@ -45,8 +45,19 @@
 
 # --- 5. PAGE ROUTING ---
 main_area = st.container()
+# handle loading conversations 
+if not st.session_state.conversations:
+    saved_conversations = load_conversations()
+    if saved_conversations:
+        st.session_state.conversations = saved_conversations
+        if st.session_state.active_conversation == -1:
+             st.session_state.active_conversation = 0
+    else:
+        create_new_conversation()
+        st.session_state.active_conversation = 0
+    st.rerun()
 
-<<<<<<< HEAD
+# handle page routing 
 if st.session_state.get("show_emergency_page"):
     with main_area:
         render_emergency_page()
@@ -54,23 +65,6 @@
     # Render the standard chat interface
     with main_area:
         render_header()
-=======
-if not st.session_state.conversations:
-    saved_conversations=load_conversations()
-    if saved_conversations:
-        st.session_state.conversations=saved_conversations
-        st.session_state.active_conversation = 0
-    else:
-        create_new_conversation()
-        st.session_state.active_conversation = 0
->>>>>>> 65ff3c97
-
-        # Ensure a conversation exists before rendering the chat
-        if not st.session_state.conversations:
-            create_new_conversation()
-            st.session_state.active_conversation = 0
-            st.rerun()  # Rerun to reflect the new conversation immediately
-
         render_chat_interface()
         handle_chat_input(model)
 
