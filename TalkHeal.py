import streamlit as st
import google.generativeai as genai
from auth.auth_utils import init_db
from components.login_page import show_login_page

st.set_page_config(page_title="TalkHeal", page_icon="💬", layout="wide")

# --- DB Initialization ---
if "db_initialized" not in st.session_state:
    init_db()
    st.session_state["db_initialized"] = True

# --- Auth State Initialization ---
if "authenticated" not in st.session_state:
    st.session_state.authenticated = False
if "show_signup" not in st.session_state:
    st.session_state.show_signup = False

# --- LOGIN PAGE ---
if not st.session_state.authenticated:
    show_login_page()
    st.stop()

# --- TOP RIGHT BUTTONS: THEME TOGGLE & LOGOUT ---
if st.session_state.get("authenticated", False):
    col_spacer, col_theme, col_logout = st.columns([5, 0.5, 0.7])
    with col_spacer:
        pass  # empty spacer to push buttons right
    with col_theme:
        is_dark = st.session_state.get('dark_mode', False)
        if st.button("🌙" if is_dark else "☀️", key="top_theme_toggle", help="Toggle Light/Dark Mode", use_container_width=True):
            st.session_state.dark_mode = not is_dark
            st.session_state.theme_changed = True
            st.rerun()
    with col_logout:
        if st.button("Logout", key="logout_btn", use_container_width=True):
            for key in ["authenticated", "user_email", "user_name", "show_signup"]:
                if key in st.session_state:
                    del st.session_state[key]
            st.rerun()

# --- MAIN UI (only after login) ---
header_col1, header_col2, header_col3 = st.columns([6, 1, 1])
with header_col1:
    st.title(f"Welcome to TalkHeal, {st.session_state.user_name}! 💬")
    st.markdown("Navigate to other pages from the sidebar.")

from core.utils import save_conversations, load_conversations
from core.config import configure_gemini, PAGE_CONFIG
from core.utils import get_current_time, create_new_conversation
from css.styles import apply_custom_css
from components.header import render_header
from components.sidebar import render_sidebar
from components.chat_interface import render_chat_interface, handle_chat_input, render_session_controls

from components.mood_dashboard import render_mood_dashboard
from components.emergency_page import render_emergency_page
from components.focus_session import render_focus_session
from components.mood_dashboard import render_mood_dashboard
from components.focus_session import render_focus_session

from components.emergency_page import render_emergency_page
from components.profile import apply_global_font_size

# --- 1. INITIALIZE SESSION STATE ---
if "chat_history" not in st.session_state:
    st.session_state.chat_history = []
if "conversations" not in st.session_state:
    st.session_state.conversations = load_conversations()
if "active_conversation" not in st.session_state:
    st.session_state.active_conversation = -1
if "show_emergency_page" not in st.session_state:
    st.session_state.show_emergency_page = False
if "show_focus_session" not in st.session_state:
    st.session_state.show_focus_session = False
if "show_mood_dashboard" not in st.session_state:
    st.session_state.show_mood_dashboard = False
if "sidebar_state" not in st.session_state:
    st.session_state.sidebar_state = "expanded"
if "mental_disorders" not in st.session_state:
    st.session_state.mental_disorders = [
        "Depression & Mood Disorders", "Anxiety & Panic Disorders", "Bipolar Disorder",
        "PTSD & Trauma", "OCD & Related Disorders", "Eating Disorders",
        "Substance Use Disorders", "ADHD & Neurodevelopmental", "Personality Disorders",
        "Sleep Disorders"
    ]
if "selected_tone" not in st.session_state:
    st.session_state.selected_tone = "Compassionate Listener"

# --- 2. SET PAGE CONFIG ---
apply_global_font_size()

# --- 3. APPLY STYLES & CONFIGURATIONS ---
apply_custom_css()
model = configure_gemini()

# --- 4. TONE SELECTION DROPDOWN IN SIDEBAR ---
TONE_OPTIONS = {
    "Compassionate Listener": "You are a compassionate listener — soft, empathetic, patient — like a therapist who listens without judgment.",
    "Motivating Coach": "You are a motivating coach — energetic, encouraging, and action-focused — helping the user push through rough days.",
    "Wise Friend": "You are a wise friend — thoughtful, poetic, and reflective — giving soulful responses and timeless advice.",
    "Neutral Therapist": "You are a neutral therapist — balanced, logical, and non-intrusive — asking guiding questions using CBT techniques.",
    "Mindfulness Guide": "You are a mindfulness guide — calm, slow, and grounding — focused on breathing, presence, and awareness."
}

with st.sidebar:
    st.header("🧠 Choose Your AI Tone")
    selected_tone = st.selectbox(
        "Select a personality tone:",
        options=list(TONE_OPTIONS.keys()),
        index=0
    )
    st.session_state.selected_tone = selected_tone

# --- 5. DEFINE FUNCTION TO GET TONE PROMPT ---
def get_tone_prompt():
    return TONE_OPTIONS.get(st.session_state.get("selected_tone", "Compassionate Listener"), TONE_OPTIONS["Compassionate Listener"])

# --- 6. RENDER SIDEBAR ---
render_sidebar()

# --- 7. PAGE ROUTING ---
main_area = st.container()

if not st.session_state.conversations:
    saved_conversations = load_conversations()
    if saved_conversations:
        st.session_state.conversations = saved_conversations
        if st.session_state.active_conversation == -1:
            st.session_state.active_conversation = 0
    else:
        create_new_conversation()
        st.session_state.active_conversation = 0
    st.rerun()

# --- 8. RENDER PAGE ---
<<<<<<< HEAD
=======
# if st.session_state.get("show_emergency_page"):
#     with main_area:
#         render_emergency_page()
# else:
>>>>>>> 2d0b9d7f
if st.session_state.get("show_emergency_page"):
    with main_area:
        render_emergency_page()
elif st.session_state.get("show_focus_session"):
    with main_area:
        render_focus_session()
elif st.session_state.get("show_mood_dashboard"):
    with main_area:
        render_mood_dashboard()
else:
    with main_area:
        render_header()
        st.markdown(f"""
<div style="text-align: center; margin: 20px 0;">
    <h3>🗣️ Current Chatbot Tone: <strong>{st.session_state['selected_tone']}</strong></h3>
</div>
""", unsafe_allow_html=True)
        
        # --- Mood Slider with Keyboard Navigation ---
        def mood_slider():
            slider_html = """
            <div>
                <label for="mood-slider" class="sr-only">Select your mood</label>
                <input type="range" id="mood-slider" min="1" max="5" value="3" step="1"
                       aria-valuemin="1" aria-valuemax="5" aria-valuenow="3"
                       onkeydown="handleKeydown(event)" onchange="updateSliderValue(this.value)">
                <div id="mood-label">Neutral</div>
                <script>
                    function handleKeydown(event) {
                        const slider = document.getElementById('mood-slider');
                        let value = parseInt(slider.value);
                        if (event.key === 'ArrowLeft' && value > 1) {
                            value--;
                        } else if (event.key === 'ArrowRight' && value < 5) {
                            value++;
                        }
                        slider.value = value;
                        slider.setAttribute('aria-valuenow', value);
                        updateSliderValue(value);
                    }
                    function updateSliderValue(value) {
                        const labels = ['Very Sad', 'Sad', 'Neutral', 'Happy', 'Very Happy'];
                        document.getElementById('mood-label').innerText = labels[value - 1];
                        Streamlit.setComponentValue(value);
                    }
                </script>
                <style>
                    #mood-slider {
                        width: 100%;
                        accent-color: #ff69b4; /* Matches the soft pink/magenta UI */
                    }
                    #mood-label {
                        text-align: center;
                        margin-top: 10px;
                        font-size: 16px;
                        color: #333;
                    }
                    .sr-only {
                        position: absolute;
                        width: 1px;
                        height: 1px;
                        padding: 0;
                        margin: -1px;
                        overflow: hidden;
                        clip: rect(0, 0, 0, 0);
                        border: 0;
                    }
                </style>
            </div>
            """
            mood_value = st.components.v1.html(slider_html, height=100)
            return mood_value

        # --- Mood Slider ---
        st.subheader("😊 Track Your Mood")
        mood_options = ['Very Sad', 'Sad', 'Neutral', 'Happy', 'Very Happy']
        mood = st.slider(
            'Select your mood',
            min_value=1, max_value=5, value=3, step=1
)
        coping_tips = {
    1: "It’s okay to feel this way. Try some deep breathing exercises to find calm.",
    2: "Consider writing down your thoughts in the journal to process your feelings.",
    3: "A short walk or some light stretching might help you feel balanced.",
    4: "Great to hear you’re feeling happy! Share something positive in your journal.",
    5: "You’re shining today! Keep spreading that positivity with a kind act."
}
        st.write(f"Selected mood: {mood_options[mood-1]}")
        st.write(f"Coping tip: {coping_tips.get(mood, 'Let’s explore how you’re feeling.')}")
        
        render_chat_interface()
        handle_chat_input(model, system_prompt=get_tone_prompt())
        render_session_controls()

# --- 9. SCROLL SCRIPT ---
st.markdown("""
<script>
    function scrollToBottom() {
        var chatContainer = document.querySelector('.chat-container');
        if (chatContainer) {
            chatContainer.scrollTop = chatContainer.scrollHeight;
        }
    }
    setTimeout(scrollToBottom, 100);
</script>
""", unsafe_allow_html=True) <|MERGE_RESOLUTION|>--- conflicted
+++ resolved
@@ -134,13 +134,10 @@
     st.rerun()
 
 # --- 8. RENDER PAGE ---
-<<<<<<< HEAD
-=======
 # if st.session_state.get("show_emergency_page"):
 #     with main_area:
 #         render_emergency_page()
 # else:
->>>>>>> 2d0b9d7f
 if st.session_state.get("show_emergency_page"):
     with main_area:
         render_emergency_page()
