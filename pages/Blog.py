import streamlit as st
import base64
from datetime import datetime
import json
import math

def set_background(image_path):
    with open(image_path, "rb") as image_file:
        encoded_string = base64.b64encode(image_file.read()).decode()

    st.markdown(
        f"""
        <style>
        /* Entire app background */
        html, body, [data-testid="stApp"] {{
            background-image: url("data:image/png;base64,{encoded_string}");
            background-size: cover;
            background-position: center;
            background-repeat: no-repeat;
            background-attachment: fixed;
        }}

        /* Main content transparency */
        .block-container {{
            background-color: rgba(255, 255, 255, 0);
        }}

        /* Sidebar: brighter translucent background */
        [data-testid="stSidebar"] {{
            background-color: rgba(255, 255, 255, 0.6);  /* Brighter and translucent */
            color: black;  /* Adjusted for light background */
        }}

        /* Header bar: fully transparent */
        [data-testid="stHeader"] {{
            background-color: rgba(0, 0, 0, 0);
        }}

        /* Hide left/right arrow at sidebar bottom */
        button[title="Close sidebar"],
        button[title="Open sidebar"] {{
            display: none !important;
        }}
        </style>
        """,
        unsafe_allow_html=True
    )

# ✅ Set your background image
set_background("static_files/pink.png")

# --- Blog Data ---
# In a real app, this might come from a database or a CMS.
# For now, we'll store it as a list of dictionaries.

<<<<<<< HEAD
BLOG_POSTS = [
    {
        "id": 1,
        "title": "How to Start Your Healing Journey: A Beginner's Guide",
        "author": "Team Talkheal",
        "date": datetime(2025, 9, 19),
        "excerpt": "Healing is not a destination, but a gentle, ongoing process of returning to yourself. This guide offers five simple yet powerful first steps you can take today...",
        "featured_image": "static_files/Yoga_Pink.png",
        "content": '''
            <p>Healing is a personal and often non-linear journey. It's about progress, not perfection. If you're feeling lost and don't know where to begin, remember that the smallest step in the right direction can make the biggest difference. Here are five simple yet powerful first steps you can take today.</p>

            <h4>1. Acknowledge Your Feelings Without Judgment</h4>
            <p>The first step is always awareness. Allow yourself to feel whatever you are feeling—sadness, anger, confusion, or numbness. Don't try to suppress these emotions or judge yourself for having them. Find a quiet space, take a deep breath, and simply say to yourself, "I am feeling [your emotion], and that is okay." This simple act of validation is a powerful form of self-compassion.</p>

            <h4>2. Practice Mindful Breathing</h4>
            <p>When we are overwhelmed, our breathing often becomes shallow and rapid. Ground yourself in the present moment with a simple breathing exercise.
            <ul>
                <li>Find a comfortable position, either sitting or lying down.</li>
                <li>Close your eyes and place one hand on your belly.</li>
                <li>Inhale slowly through your nose for a count of four, feeling your belly rise.</li>
                <li>Hold your breath for a count of four.</li>
                <li>Exhale slowly through your mouth for a count of six, feeling your belly fall.</li>
            </ul>
            Repeat this for 2-3 minutes. This technique, known as diaphragmatic breathing, activates the body's relaxation response and can instantly reduce feelings of anxiety.</p>

            <h4>3. Write It Down: The Power of Journaling</h4>
            <p>You don't have to be a writer to benefit from journaling. Get a notebook or use the journaling feature in TalkHeal and just start writing. Don't worry about grammar or making sense. This is for your eyes only.
            <br><br>
            Try one of these prompts:
            <ul>
                <li>"Today, I am feeling..."</li>
                <li>"One thing I can do to be kind to myself right now is..."</li>
                <li>"What is one small thing that brought me a moment of peace today?"</li>
            </ul>
            Externalizing your thoughts can bring clarity and provide a sense of release.</p>

            <h4>4. Connect with Nature</h4>
            <p>Nature has a profound ability to soothe and heal. If you can, spend 10-15 minutes outdoors. It doesn't have to be a strenuous hike; a simple walk in a local park, sitting on a bench, or even just paying attention to the sky from your window can help. Focus on the sensory details—the feeling of the sun on your skin, the sound of birds, the smell of rain. This helps pull you out of your internal world and into the calming presence of the natural world.</p>

            <h4>5. Reach Out for Support</h4>
            <p>Healing doesn't have to be a solitary journey. Reaching out is a sign of strength, not weakness. This could mean talking to a trusted friend or family member, or simply starting a conversation with your AI companion here at TalkHeal. Sharing your experience can lessen the burden and remind you that you are not alone.</p>
            <hr>
            <p>Remember, your healing journey is uniquely yours. Be patient and compassionate with yourself. Every step, no matter how small, is a victory.</p>
        '''
    },
    {
        "id": 2,
        "title": "Your Mood is a Map: How Tracking Your Emotions Can Guide You",
        "author": "Team Talkheal",
        "date": datetime(2025, 9, 22),
        "excerpt": "Our feelings can seem chaotic, but they hold valuable clues to our well-being. Discover how the simple act of tracking your mood can serve as a personal map, guiding you toward greater self-awareness and emotional balance...",
        "featured_image": "static_files/Tools_Pink.png",
        "content": '''
            <p>Our emotions can often feel like unpredictable weather—stormy one moment, sunny the next. But what if you had a way to navigate this internal landscape? Mood tracking is that compass. It's the simple practice of noting how you feel each day, and it's a powerful tool for self-discovery.</p>

            <h4>1. Why Track Your Mood?</h4>
            <p>Awareness is the first step to change. By consistently checking in with yourself, you move from being reactive to your emotions to being proactive. Tracking helps you see beyond the immediate feeling and understand the bigger picture of your emotional health. It provides a baseline, allowing you to notice when things are off and celebrate when you're feeling good.</p>

            <h4>2. How to Start: The Art of the Daily Check-in</h4>
            <p>Getting started is easy. Use the <b>Mood Dashboard</b> feature in TalkHeal to log how you're feeling. Was it a 'Happy' day or a 'Stressed' one? You don't need to write a novel. A simple, honest label is enough. The goal is to create a consistent habit of pausing and acknowledging your internal state without judgment.</p>

            <h4>3. Connect the Dots: Identify Your Patterns</h4>
            <p>After a week or two of tracking, you'll have a valuable set of data. Now you can become a detective in your own life. Look for patterns:
            <ul>
                <li>Do you feel more anxious after drinking coffee?</li>
                <li>Does a good night's sleep consistently lead to a better mood?</li>
                <li>Is there a particular day of the week that you often feel down?</li>
            </ul>
            These connections, which might seem obvious in hindsight, are often hidden in the noise of daily life. Seeing them written down makes them tangible and actionable.</p>

            <h4>4. From Insight to Action</h4>
            <p>Your mood map isn't just for observation; it's for navigation. Once you identify a pattern, you can make small, intentional changes. If you notice that a morning walk boosts your mood, you can prioritize it. If you find that scrolling social media before bed correlates with anxiety, you can create a new wind-down routine. Your data empowers you to make informed decisions that genuinely support your well-being.</p>
            <hr>
            <p>Your feelings are valid, and they are valuable sources of information. Start tracking your mood today and discover the power of your own emotional map.</p>
        '''
    },
    {
        "id": 3,
        "title": "The Science of Small Wins: Building Healthy Habits That Stick",
        "author": "Team Talkheal",
        "date": datetime(2025, 9, 22),
        "excerpt": "Big life changes often start with the smallest steps. We explore the science behind how habits are formed and offer practical, gentle strategies to help you build positive routines that last, one small win at a time...",
        "featured_image": "static_files/Home_Pink.png",
        "content": '''
            <p>Have you ever set a huge goal—like meditating for 30 minutes every day—only to give up after a few attempts? You're not alone. The secret to lasting change isn't about massive bursts of effort; it's about the quiet, consistent power of small, positive habits.</p>

            <h4>1. The Habit Loop: Cue, Routine, Reward</h4>
            <p>Scientists who study behavior have identified a simple neurological loop at the core of every habit. It consists of three parts:
            <ul>
                <li><b>The Cue:</b> A trigger that tells your brain to go into automatic mode (e.g., putting on your running shoes).</li>
                <li><b>The Routine:</b> The physical or emotional action you take (e.g., going for a run).</li>
                <li><b>The Reward:</b> A positive stimulus that tells your brain this loop is worth remembering for the future (e.g., the feeling of accomplishment afterward).</li>
            </ul>
            To build a new habit, you need to make this loop work for you, not against you.</p>

            <h4>2. Start 'Too Small to Fail'</h4>
            <p>The biggest mistake we make is starting too big. Instead, make your new habit so easy that you can't say no. Want to start journaling? Don't commit to writing three pages; commit to writing <b>one sentence</b>. Want to meditate? Start with <b>one minute</b>. These 'small wins' release dopamine in your brain, creating a positive feedback loop that builds momentum.</p>

            <h4>3. Habit Stacking: Anchor the New to the Old</h4>
            <p>A powerful technique is to 'stack' your new habit on top of an existing one. The existing habit acts as the cue. For example:
            <ul>
                <li>"After I brush my teeth (existing habit), I will do two minutes of stretching (new habit)."</li>
                <li>"After I pour my morning coffee (existing habit), I will open my journal (new habit)."</li>
            </ul>
            This anchors the new behavior to a solid foundation, making it much more likely to stick.</p>

            <h4>4. Track the Process, Not Just the Goal</h4>
            <p>Focus on showing up, not on the results. Use the <b>Habit Builder</b> in TalkHeal to track your consistency. Seeing a chain of checkmarks is a powerful reward in itself. It shifts your focus from a distant, intimidating goal to the simple, achievable act of not breaking the chain today. If you miss a day, don't panic. The rule is simple: never miss twice.</p>
            <hr>
            <p>Be patient and celebrate your small wins. Lasting change is a marathon, not a sprint, and it's built one tiny, consistent step at a time.</p>
        '''
    }
]
=======
def load_blog_posts():
    with open('data/blog_posts.json', 'r') as f:
        posts = json.load(f)
    for post in posts:
        post['date'] = datetime.strptime(post['date'], '%Y-%m-%d')
    return posts

BLOG_POSTS = load_blog_posts()


def get_reading_time(content):
    """Estimates the reading time for a given text."""
    word_count = len(content.split())
    minutes = math.ceil(word_count / 200)  # Assuming 200 WPM reading speed
    if minutes < 2:
        return "1 min read"
    return f"{minutes} min read"

>>>>>>> 76a2b006

def show_blog_list():
    """Displays the list of blog post summaries."""
    st.markdown("""
        <div style='background: linear-gradient(135deg, #ffe4f0 0%, #fff 100%); border-radius: 18px; box-shadow: 0 2px 18px 0 rgba(209,74,122,0.12); padding: 2.5rem; margin: 2rem auto; max-width: 900px; text-align: center;'>
            <h1 style='color: #d14a7a; font-family: "Baloo 2", cursive;'>The TalkHeal Blog</h1>
            <p style='font-size: 1.1rem;'>Articles, tips, and stories to support your mental wellness journey.</p>
        </div>
    """, unsafe_allow_html=True)

    # --- Search Bar ---
    search_query = st.text_input("Search articles by keyword:", placeholder="e.g., mindfulness, habits...")

    # --- Filtering Logic ---
    posts_to_show = sorted(BLOG_POSTS, key=lambda x: x["date"], reverse=True)
    if search_query:
        posts_to_show = [
            p for p in posts_to_show
            if search_query.lower() in p['title'].lower() or search_query.lower() in p['excerpt'].lower()
        ]

    if not posts_to_show:
        st.info(f'No articles found for "{search_query}". Please try another keyword.')
        return

    # --- Display Posts ---
    for post in posts_to_show:
        st.markdown("---")
        reading_time = get_reading_time(post["content"])
        col1, col2 = st.columns([4, 1])
        with col1:
            st.image(post["featured_image"])
            st.subheader(post["title"])
            st.caption(f"By {post['author']} on {post['date'].strftime('%B %d, %Y')} · {reading_time}")
            st.write(post["excerpt"])
        with col2:
            if st.button("Read More", key=f"read_{post['id']}", use_container_width=True):
                st.session_state.selected_blog_post = post['id']
                st.rerun()

def show_full_post(post_id):
    """Displays the full content of a selected blog post."""
    post = next((p for p in BLOG_POSTS if p["id"] == post_id), None)
    if not post:
        st.error("Blog post not found.")
        if st.button("← Back to Blog"):
            del st.session_state.selected_blog_post
            st.rerun()
        return

    # --- Post Content ---
    reading_time = get_reading_time(post["content"])
    st.title(post["title"])
    st.caption(f"By {post['author']} on {post['date'].strftime('%B %d, %Y')} · {reading_time}")
    st.image(post["featured_image"])
    st.markdown("---")
    st.markdown(post["content"], unsafe_allow_html=True)
    st.markdown("---")
    if st.button("← Back to Blog"):
        del st.session_state.selected_blog_post
        st.rerun()

    # --- Comments Section ---
    st.subheader("💬 Comments")

    post_comments = st.session_state.comments.get(post_id, [])

    if not post_comments:
        st.info("No comments yet. Be the first to comment!")
    else:
        for comment in post_comments:
            with st.container(border=True):
                st.caption(f"{comment['author']} on {comment['timestamp'].strftime('%B %d, %Y at %I:%M %p')}")
                st.write(comment["comment"])

    st.markdown("---")

    # --- Comment Form ---
    st.subheader("Leave a Comment")
    with st.form("comment_form", clear_on_submit=True):
        name = st.text_input("Your Name")
        comment_text = st.text_area("Your Comment")
        submitted = st.form_submit_button("Submit Comment")

        if submitted and name and comment_text:
            if post_id not in st.session_state.comments:
                st.session_state.comments[post_id] = []
            
            st.session_state.comments[post_id].append({
                "author": name,
                "comment": comment_text,
                "timestamp": datetime.now()
            })
            st.rerun()

def show():
    """Main function to render the blog page."""
    # Initialize session state for comments if it doesn't exist
    if 'comments' not in st.session_state:
        st.session_state.comments = {}

    if "selected_blog_post" in st.session_state:
        show_full_post(st.session_state.selected_blog_post)
    else:
        show_blog_list()

show()<|MERGE_RESOLUTION|>--- conflicted
+++ resolved
@@ -53,7 +53,7 @@
 # In a real app, this might come from a database or a CMS.
 # For now, we'll store it as a list of dictionaries.
 
-<<<<<<< HEAD
+
 BLOG_POSTS = [
     {
         "id": 1,
@@ -65,30 +65,24 @@
         "content": '''
             <p>Healing is a personal and often non-linear journey. It's about progress, not perfection. If you're feeling lost and don't know where to begin, remember that the smallest step in the right direction can make the biggest difference. Here are five simple yet powerful first steps you can take today.</p>
 
-            <h4>1. Acknowledge Your Feelings Without Judgment</h4>
-            <p>The first step is always awareness. Allow yourself to feel whatever you are feeling—sadness, anger, confusion, or numbness. Don't try to suppress these emotions or judge yourself for having them. Find a quiet space, take a deep breath, and simply say to yourself, "I am feeling [your emotion], and that is okay." This simple act of validation is a powerful form of self-compassion.</p>
-
-            <h4>2. Practice Mindful Breathing</h4>
-            <p>When we are overwhelmed, our breathing often becomes shallow and rapid. Ground yourself in the present moment with a simple breathing exercise.
-            <ul>
-                <li>Find a comfortable position, either sitting or lying down.</li>
-                <li>Close your eyes and place one hand on your belly.</li>
-                <li>Inhale slowly through your nose for a count of four, feeling your belly rise.</li>
-                <li>Hold your breath for a count of four.</li>
-                <li>Exhale slowly through your mouth for a count of six, feeling your belly fall.</li>
-            </ul>
-            Repeat this for 2-3 minutes. This technique, known as diaphragmatic breathing, activates the body's relaxation response and can instantly reduce feelings of anxiety.</p>
-
-            <h4>3. Write It Down: The Power of Journaling</h4>
-            <p>You don't have to be a writer to benefit from journaling. Get a notebook or use the journaling feature in TalkHeal and just start writing. Don't worry about grammar or making sense. This is for your eyes only.
-            <br><br>
-            Try one of these prompts:
-            <ul>
-                <li>"Today, I am feeling..."</li>
-                <li>"One thing I can do to be kind to myself right now is..."</li>
-                <li>"What is one small thing that brought me a moment of peace today?"</li>
-            </ul>
-            Externalizing your thoughts can bring clarity and provide a sense of release.</p>
+def load_blog_posts():
+    with open('data/blog_posts.json', 'r') as f:
+        posts = json.load(f)
+    for post in posts:
+        post['date'] = datetime.strptime(post['date'], '%Y-%m-%d')
+    return posts
+
+
+BLOG_POSTS = load_blog_posts()
+
+
+def get_reading_time(content):
+    """Estimates the reading time for a given text."""
+    word_count = len(content.split())
+    minutes = math.ceil(word_count / 200)  # Assuming 200 WPM reading speed
+    if minutes < 2:
+        return "1 min read"
+    return f"{minutes} min read"
 
             <h4>4. Connect with Nature</h4>
             <p>Nature has a profound ability to soothe and heal. If you can, spend 10-15 minutes outdoors. It doesn't have to be a strenuous hike; a simple walk in a local park, sitting on a bench, or even just paying attention to the sky from your window can help. Focus on the sensory details—the feeling of the sun on your skin, the sound of birds, the smell of rain. This helps pull you out of your internal world and into the calming presence of the natural world.</p>
@@ -167,26 +161,6 @@
         '''
     }
 ]
-=======
-def load_blog_posts():
-    with open('data/blog_posts.json', 'r') as f:
-        posts = json.load(f)
-    for post in posts:
-        post['date'] = datetime.strptime(post['date'], '%Y-%m-%d')
-    return posts
-
-BLOG_POSTS = load_blog_posts()
-
-
-def get_reading_time(content):
-    """Estimates the reading time for a given text."""
-    word_count = len(content.split())
-    minutes = math.ceil(word_count / 200)  # Assuming 200 WPM reading speed
-    if minutes < 2:
-        return "1 min read"
-    return f"{minutes} min read"
-
->>>>>>> 76a2b006
 
 def show_blog_list():
     """Displays the list of blog post summaries."""
