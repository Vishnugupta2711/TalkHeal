import streamlit as st
import random
import pandas as pd
from datetime import datetime
import uuid

st.set_page_config(page_title="Wellness Resource Hub", layout="wide")

# --- Sidebar Navigation ---
st.sidebar.title("🌿 Wellness Hub Menu")
page = st.sidebar.radio(
    "Go to:",
    [
        "🏠 Wellness Hub",
        "✅ Quick Self-Check",
        "📅 Daily Planner",
        "🎯 Wellness Goals",
        "📊 Mood Tracker",
        "📓 Journaling Prompts",
        "📚 Wellness Resources",
        "🤝 Community Tips",
        "🎨 Creative Corner"
    ]
)

# --- Wellness categories ---
categories = {
    "🧘 Mind": [
        "Practice meditation for 5 minutes daily",
        "Try journaling your thoughts",
        "Use apps like Headspace or Calm"
    ],
    "💪 Body": [
        "Do at least 20 minutes of exercise",
        "Simple stretches help reduce stiffness",
        "Stay hydrated while being active"
    ],
    "🥗 Nutrition": [
        "Eat balanced meals with protein, carbs, and veggies",
        "Drink at least 7–8 glasses of water daily",
        "Avoid too much junk food"
    ],
    "😴 Sleep": [
        "Aim for 7–8 hours of sleep daily",
        "Avoid screen time 30 mins before bed",
        "Keep a consistent sleep schedule"
    ],
    "🌸 Stress Relief": [
        "Try deep breathing (inhale 4s, hold 4s, exhale 4s)",
        "Listen to calming music",
        "Take short breaks while working"
    ]
}

# --- Motivational Affirmations ---
affirmations = [
    "✨ You are stronger than you think.",
    "🌞 Small steps every day lead to big changes.",
    "🌸 Prioritize your well-being — you deserve it.",
    "💡 Every day is a new beginning — take a deep breath and start fresh.",
    "🌱 Your growth is a journey, not a race.",
    "💖 Be kind to your mind. You're doing your best.",
    "🌟 You are capable of amazing things.",
    "🧘‍♀️ Inhale peace, exhale stress.",
    "🌈 Healing is not linear — and that’s okay.",
    "🔥 Challenges help you grow stronger and wiser.",
    "🌻 You radiate positivity and resilience.",
    "☀️ Even the darkest night ends with sunrise.",
    "💎 You are enough, just as you are.",
    "🌊 Let go of what you can’t control — flow forward.",
    "🌿 Rest is productive — recharge without guilt.",
    "🎯 Focus on progress, not perfection.",
    "❤️ Your feelings are valid, and so are you.",
    "🦋 Transformation takes time — trust the process.",
    "✨ You bring light to the spaces you enter.",
    "🌼 Celebrate small victories — they matter."
]

# --- Wellness Task Suggestions ---
wellness_tasks = [
    "Drink a full glass of water",
    "Stretch for 5 minutes",
    "Take 10 deep, slow breaths",
    "Write down one thing you're grateful for",
    "Go for a 10-minute walk outside",
    "Tidy up your workspace for 5 minutes",
    "Listen to one favorite calming song",
    "Step away from screens for 5 minutes",
    "Jot down 3 things you accomplished today, big or small.",
    "Send a thank you message to a friend or family member.",
    "Step outside for 2 minutes and take a breath of fresh air.",
    "Put on a favorite upbeat song and have a mini dance party.",
    "Look out a window and name 5 different things you can see."
]

# --- Community Stories Data ---
community_stories = [
    {
        "author": "A grateful user",
        "category": "Gratitude",
        "story": "I started writing down three things I'm grateful for every night before bed. It felt silly at first, but after a week, I noticed I was feeling more positive throughout the day. It's the small things that make a big difference."
    },
    {
        "author": "Someone who found calm",
        "category": "Stress Relief",
        "story": "The 4-7-8 breathing technique has been a lifesaver for my anxiety. Whenever I feel overwhelmed, I take a few minutes to do it, and it's like hitting a reset button. Inhale for 4, hold for 7, exhale for 8. Try it!"
    },
    {
        "author": "A student",
        "category": "Productivity",
        "story": "I used to struggle with procrastination. Now, I use the Pomodoro Technique (25 minutes of focused work, 5-minute break). Knowing I have a break coming up makes it so much easier to start. The 'Focus Session' feature here is great for that."
    },
    {
        "author": "A recent graduate",
        "category": "Self-Kindness",
        "story": "My therapist told me to treat myself like I would treat a good friend. It changed my perspective. I'm much less critical of myself now and celebrate small wins instead of only focusing on my flaws. Be kind to yourself!"
    }
]

# --- Page 1: Wellness Hub ---
if page == "🏠 Wellness Hub":
    st.title("🌿 Wellness Hub Dashboard")

    # Integrated Daily Affirmation
    st.info(f"✨ **Today's Affirmation:** {random.choice(affirmations)}")

    st.markdown("---    ")
    st.write("Explore these wellness categories to find tips and resources for your well-being.")

    # Card-based layout for categories
    col1, col2 = st.columns(2)

    with col1:
        with st.container(border=True):
            st.subheader("🧘 Mind")
            for tip in categories["🧘 Mind"]:
                st.write(f"- {tip}")
            st.write(" ") # Add some padding

        with st.container(border=True):
            st.subheader("🥗 Nutrition")
            for tip in categories["🥗 Nutrition"]:
                st.write(f"- {tip}")
            st.write(" ")

        with st.container(border=True):
            st.subheader("🌸 Stress Relief")
            for tip in categories["🌸 Stress Relief"]:
                st.write(f"- {tip}")
            st.write(" ")

    with col2:
        with st.container(border=True):
            st.subheader("💪 Body")
            for tip in categories["💪 Body"]:
                st.write(f"- {tip}")
            st.write(" ")

        with st.container(border=True):
            st.subheader("😴 Sleep")
            for tip in categories["😴 Sleep"]:
                st.write(f"- {tip}")
            st.write(" ")

# --- Page 3: Quick Self-Check ---
elif page == "✅ Quick Self-Check":
    st.title("✅ Quick Wellness Self-Check")
    st.write("Track your well-being over time. Answer a few quick questions to get simple wellness advice and see your progress.")

    # --- Wellness Tip Collections ---
    stress_tips = [
        "Try a 5-minute guided meditation to calm your mind.",
<<<<<<< HEAD
=======
        "Try a 5-minute guided meditation to calm your mind.", 
>>>>>>> 242ab885
        "Step away from your screen for 10 minutes and stretch.",
        "Listen to some calming music or nature sounds."
    ]

    sleep_tips = [
        "Avoid caffeine or large meals close to bedtime.",
        "Create a relaxing bedtime routine, like reading a book.",
        "Ensure your bedroom is dark, quiet, and cool."
    ]

    mood_tips = [
        "Journal your thoughts to understand your feelings better.",
        "Reach out to a friend or loved one to talk.",
        "Engage in a hobby that you enjoy."
    ]
    
    energy_tips = [
        "Ensure you're getting enough rest and nutrients.",
        "A short walk can sometimes boost energy more than a nap.",
        "Stay hydrated to maintain your energy levels."
    ]

    activity_tips = [
        "Even a short 10-minute walk can boost your energy and mood.",
        "Try a quick 7-minute workout routine.",
        "Dancing to your favorite song is a fun way to get moving."
    ]

    social_tips = [
        "Consider calling or messaging a friend or family member.",
        "Even a brief, positive social interaction can improve your day.",
        "Plan a social activity for the coming week."
    ]

    # Initialize session state for self-check history
    if "self_check_history" not in st.session_state:
        st.session_state.self_check_history = []

    with st.container(border=True):
        st.subheader("How are you feeling today?")
    stress = st.slider("How stressed are you feeling today?", 0, 10, 5)
    sleep = st.slider("How many hours did you sleep last night?", 0, 12, 7)
    mood = st.slider("How is your overall mood today?", 0, 10, 6)
    energy_level = st.slider("How would you rate your energy level today?", 0, 10, 6)
    physical_activity = st.number_input("How many minutes did you exercise today?", min_value=0)
    social_connection = st.radio("Did you connect with a friend or loved one today?", ["Yes", "No"])
    note = st.text_area("Add a note about your day (optional):")


    if st.button("Log and Get My Wellness Tip"):
        # --- Tip Logic ---
        tips = []
        if stress > 7:
            tips.append(f"😟 High stress noted. Here's a tip: {random.choice(stress_tips)}")
        if sleep < 6:
            tips.append(f"😴 Low sleep detected. Here's a tip: {random.choice(sleep_tips)}")
        if mood < 5:
            tips.append(f"💙 Low mood today. Here's a tip: {random.choice(mood_tips)}")
        if energy_level < 4:
            tips.append(f"⚡ Low energy noted. Here's a tip: {random.choice(energy_tips)}")
        if physical_activity < 20:
            tips.append(f"🏃‍♂️ Little physical activity logged. Here's a tip: {random.choice(activity_tips)}")
        if social_connection == "No":
            tips.append(f"🤝 Social connection is important. Here's a tip: {random.choice(social_tips)}")
            tips.append("😟 You seem stressed. Try deep breathing or take a short walk.")
        if sleep < 6:
            tips.append("😴 You seem to have slept less. Try to get at least 7–8 hours of sleep.")
        if mood < 5:
            tips.append("💙 It’s okay to have tough days. Try journaling or talking to a friend.")

        if not tips:
            st.success("🌟 You're doing well! Keep maintaining your healthy habits.")
        else:
            for tip in tips:
                st.warning(tip)
        
        col1, col2 = st.columns(2)
        
        with col1:
            stress = st.slider("🧠 Stress", 0, 10, 5, help="0 = Not Stressed, 10 = Extremely Stressed")
            sleep = st.slider("😴 Sleep (hours)", 0, 12, 7, help="How many hours of sleep did you get last night?")
            energy_level = st.slider("⚡️ Energy Level", 0, 10, 6, help="0 = No Energy, 10 = Full of Energy")

        with col2:
            physical_activity = st.number_input("🏃‍♂️ Physical Activity (minutes)", min_value=0, help="How many minutes did you exercise today?")
            social_connection = st.radio("🤝 Social Connection", ["Yes", "No"], horizontal=True, help="Did you connect with a friend or loved one today?")
            
            mood_options = {"😞": 2, "😐": 5, "😊": 8}
            selected_emoji = st.radio("😊 Mood", options=list(mood_options.keys()), horizontal=True, help="How is your overall mood today?")
            mood_score = mood_options[selected_emoji]

        note = st.text_area("Add a note about your day (optional):", placeholder="What's on your mind? Any details about why you feel this way?")

        if st.button("Log and Get My Wellness Tip"):
            # --- Tip Logic ---
            tips_to_show = []
            if stress > 7:
                tips_to_show.append(("stress", f"It looks like your stress is high. To find some calm, you could try this: *{random.choice(stress_tips)}*"))
            if sleep < 6:
                tips_to_show.append(("sleep", f"It seems you had a short night's sleep. To improve your rest, consider this tip: *{random.choice(sleep_tips)}*"))
            if mood_score < 5:
                tips_to_show.append(("mood", f"It's okay to have tough days. For a little mood boost, you could try this: *{random.choice(mood_tips)}*"))
            if energy_level < 4:
                tips_to_show.append(("energy", f"It looks like your energy is low. To recharge, you might find this helpful: *{random.choice(energy_tips)}*"))
            if physical_activity < 20:
                tips_to_show.append(("activity", f"Getting some movement in can really help. Here's a small idea: *{random.choice(activity_tips)}*"))
            if social_connection == "No":
                tips_to_show.append(("social", f"Connecting with others can make a big difference. Here's a gentle nudge: *{random.choice(social_tips)}*"))

            st.markdown("---")
            if not tips_to_show:
                st.success("🌟 You're doing well! Keep maintaining your healthy habits.")
            else:
                st.subheader("💡 Your Personalized Suggestions")
                for category, tip in tips_to_show:
                    with st.container(border=True):
                        st.info(tip)
                        if category == "stress":
                            if st.button("🧘 Start a Breathing Exercise"):
                                st.switch_page("pages/Breathing_Exercise.py")
            
            # --- Store Data ---
            st.session_state.self_check_history.append({
                "Date": datetime.now(),
                "Stress": stress,
                "Sleep (hours)": sleep,
                "Mood": mood_score,
                "Energy": energy_level,
                "Activity (min)": physical_activity,
                "Social": 1 if social_connection == "Yes" else 0,
                "Note": note
            })
            st.rerun()
<<<<<<< HEAD
=======
        # --- Store Data ---
        st.session_state.self_check_history.append({
            "Date": datetime.now(),
            "Stress": stress,
            "Sleep (hours)": sleep,
            "Mood": mood,
            "Energy": energy_level,
            "Activity (min)": physical_activity,
            "Social": 1 if social_connection == "Yes" else 0,
            "Note": note
            "Social": 1 if social_connection == "Yes" else 0
        })
        st.rerun()
>>>>>>> 242ab885

    # --- History and Visualization ---
    if st.session_state.self_check_history:
        st.markdown("---")
        st.subheader("📈 Your Self-Check History")
        
        history_df = pd.DataFrame(st.session_state.self_check_history)
        history_df['Date'] = pd.to_datetime(history_df['Date'])
        history_df = history_df.set_index("Date")

        # --- Summary Statistics ---
        st.subheader("📊 Summary Statistics")
        time_window = st.selectbox("Select time window:", ["Last 7 days", "Last 30 days", "All time"])

        if time_window == "Last 7 days":
            summary_df = history_df[history_df.index > datetime.now() - pd.Timedelta(days=7)]
        elif time_window == "Last 30 days":
            summary_df = history_df[history_df.index > datetime.now() - pd.Timedelta(days=30)]
        else:
            summary_df = history_df

        if not summary_df.empty:
            avg_metrics = summary_df.drop(columns=['Note'], errors='ignore').mean()
            cols = st.columns(len(avg_metrics))
            for i, (metric, value) in enumerate(avg_metrics.items()):
                with cols[i]:
                    st.metric(label=f"Avg. {metric}", value=f"{value:.1f}")
        else:
            st.info("Not enough data for this time window.")

        # --- Interactive Chart ---
        st.subheader("📈 Interactive Chart")
        
<<<<<<< HEAD
=======
        # Get available metrics, excluding 'Note'
>>>>>>> 242ab885
        available_metrics = [col for col in history_df.columns if col != 'Note']
        
        selected_metrics = st.multiselect(
            "Select metrics to display:",
            options=available_metrics,
            default=available_metrics[:3]
<<<<<<< HEAD
=======
            default=available_metrics[:3] # Default to first 3 metrics
>>>>>>> 242ab885
        )

        if selected_metrics:
            st.line_chart(history_df[selected_metrics])
        else:
            st.info("Select one or more metrics to display the chart.")

        with st.expander("View Raw Data"):
            st.dataframe(history_df)

# --- Page 4: Daily Planner ---
elif page == "📅 Daily Planner":
    st.title("📅 Daily Planner")
    st.write("Plan your day with simple goals. Mark tasks as complete or remove them.")

    # Initialize or migrate session state for tasks
    if "tasks" not in st.session_state:
        st.session_state.tasks = []
        st.session_state.editing_task_id = None
        st.session_state.edited_task_text = ""
    # Simple migration from old format (list of strings) to new format (list of dicts)
    elif st.session_state.tasks and isinstance(st.session_state.tasks[0], str):
        st.session_state.tasks = [{"task": t, "completed": False, "key": str(uuid.uuid4())} for t in st.session_state.tasks]
        st.session_state.editing_task_id = None
        st.session_state.edited_task_text = ""

    # Ensure all existing tasks have a 'key' if they somehow don't (e.g., after a hot reload)
    for task in st.session_state.tasks:
        if "key" not in task:
            task["key"] = str(uuid.uuid4())

    # --- Task Input Form ---
    with st.form("new_task_form", clear_on_submit=True):
        new_task = st.text_input("Add a new task:")
        submitted = st.form_submit_button("➕ Add Task")
        if submitted and new_task:
            st.session_state.tasks.append({"task": new_task, "completed": False, "key": str(uuid.uuid4())})
            st.rerun()

    # --- Wellness Task Suggestion Button ---
    if st.button("💡 Suggest a Wellness Task"):
        suggested_task = random.choice(wellness_tasks)
        st.session_state.tasks.append({"task": suggested_task, "completed": False})
        st.rerun()

    st.subheader("✅ Your Tasks")

    # --- Display Progress Bar ---
    if st.session_state.tasks:
        completed_count = sum(1 for t in st.session_state.tasks if t["completed"])
        total_count = len(st.session_state.tasks)
        progress_ratio = completed_count / total_count if total_count > 0 else 0
        st.progress(progress_ratio, text=f"{completed_count}/{total_count} Tasks Completed")

        # --- Celebrate Completion ---
        if completed_count > 0 and completed_count == total_count:
            st.balloons()
            st.success("🎉 All tasks completed! Great job!")

    # --- Task Display, Edit, and Deletion Logic ---
    indices_to_delete = []
    for i, task in enumerate(st.session_state.tasks):
        if st.session_state.editing_task_id == task["key"]:
            # Editing mode
            col_edit_input, col_edit_save, col_edit_cancel = st.columns([0.7, 0.15, 0.15])
            with col_edit_input:
                st.session_state.edited_task_text = st.text_input(
                    "Edit Task:",
                    value=st.session_state.edited_task_text,
                    key=f"edit_input_{task['key']}",
                    label_visibility="collapsed"
                )
            with col_edit_save:
                if st.button("💾 Save", key=f"save_edit_{task['key']}"):
                    # Find the task by key and update its text
                    for t in st.session_state.tasks:
                        if t["key"] == task["key"]:
                            t["task"] = st.session_state.edited_task_text
                            break
                    st.session_state.editing_task_id = None
                    st.session_state.edited_task_text = ""
                    st.rerun()
            with col_edit_cancel:
                if st.button("❌ Cancel", key=f"cancel_edit_{task['key']}"):
                    st.session_state.editing_task_id = None
                    st.session_state.edited_task_text = ""
                    st.rerun()
        else:
            # Normal display mode
            col_checkbox, col_edit_btn, col_delete_btn = st.columns([0.7, 0.15, 0.15])
            with col_checkbox:
                label = f"~~{task['task']}~~" if task["completed"] else task["task"]
                st.session_state.tasks[i]["completed"] = st.checkbox(
                    label,
                    value=task["completed"],
                    key=f"task_{task['key']}" # Use task key for unique widget key
                )
            with col_edit_btn:
                if st.button("✏️ Edit", key=f"edit_btn_{task['key']}"):
                    st.session_state.editing_task_id = task["key"]
                    st.session_state.edited_task_text = task["task"]
                    st.rerun()
            with col_delete_btn:
                if st.button("🗑️", key=f"delete_btn_{task['key']}", help=f"Delete task: {task['task']}"):
                    indices_to_delete.append(i)

    # Perform deletions after iterating through the list
    if indices_to_delete:
        # Delete tasks by key to avoid issues with re-indexing
        st.session_state.tasks = [t for i, t in enumerate(st.session_state.tasks) if i not in indices_to_delete]
        st.rerun()

    if not st.session_state.tasks:
        st.info("No tasks yet. Add one above!")

# --- Page 5: Mood Tracker ---
elif page == "📊 Mood Tracker":
    st.title("📊 Mood Tracker")
    st.write("Log your daily mood and add a note to track progress and identify patterns.")

    # Initialize session state for moods
    if "moods" not in st.session_state:
        st.session_state.moods = []

    # --- Data Migration for backward compatibility ---
    migrated_moods = []
    if st.session_state.moods and ("mood" in st.session_state.moods[0]):
        for m in st.session_state.moods:
            primary_mood_map = {
                "😊 Happy": "😊 Positive",
                "😐 Okay": "😐 Neutral",
                "😟 Stressed": "😟 Negative",
                "😢 Sad": "😟 Negative"
            }
            migrated_moods.append({
                "date": m.get("date", datetime.now()),
                "primary_mood": primary_mood_map.get(m["mood"], "😐 Neutral"),
                "intensity": 3,
                "tags": [m["mood"]] if m["mood"] in ["😟 Stressed", "😢 Sad"] else [],
                "note": m.get("note", "")
            })
        st.session_state.moods = migrated_moods
    
    # --- Mood Logging UI ---
    with st.container(border=True):
        st.subheader("How are you feeling right now?")
        primary_mood = st.radio(
            "What's your primary mood today?",
            ["😊 Positive", "😐 Neutral", "😟 Negative"],
            horizontal=True
        )
        mood_intensity = st.slider(
            "How strong is this feeling?",
            1, 5, 3,
            help="1 = Mild, 5 = Very Strong"
        )
        mood_tags = st.multiselect(
            "You can also select other feelings or activities from today:",
            ["Grateful", "Tired", "Anxious", "Productive", "Creative", "Relaxed", "Stressed"]
        )
        note = st.text_area("Add a note to remember the context (optional):")

        if st.button("Log Mood"):
            st.session_state.moods.append({
                "date": datetime.now(),
                "primary_mood": primary_mood,
                "intensity": mood_intensity,
                "tags": mood_tags,
                "note": note
            })
            st.success(f"Logged mood: {primary_mood}")
            st.rerun()

    st.markdown("---")

    # --- Mood History Display ---
    if st.session_state.moods:
<<<<<<< HEAD
        st.subheader("📅 Your Mood Log")
        for entry in reversed(st.session_state.moods):
            mood_icon = entry.get('primary_mood', '😐')[0]
            date_str = entry.get('date', datetime.now()).strftime("%B %d, %Y")
            intensity = entry.get('intensity', 'N/A')

            with st.expander(f"{mood_icon} {date_str} - Intensity: {intensity}"):
                if entry.get('note'):
                    st.write(f"**Note:** *{entry['note']}*")
                
                if entry.get('tags'):
                    st.write("**Tags:**")
                    st.multiselect(
                        f"tags_display_{entry['date']}",
                        options=entry['tags'],
                        default=entry['tags'],
                        disabled=True,
                        label_visibility="collapsed"
                    )
=======
        st.subheader("📅 Mood History")
        # This display is kept simple for now and will be enhanced next.
        for entry in reversed(st.session_state.moods):
            st.markdown(f"- **{entry.get('date', 'No date').strftime('%Y-%m-%d')}**: {entry.get('primary_mood', 'No mood logged')} (Intensity: {entry.get('intensity', 'N/A')})")
            if entry.get('note'):
                st.markdown(f"  - *Note: {entry['note']}*")
            if entry.get('tags'):
                st.markdown(f"  - *Tags: { ', '.join(entry['tags']) if entry['tags'] else 'None'}*")
>>>>>>> 242ab885


        st.subheader("📊 Mood Analysis")
        st.write("Here is a summary of your logged moods:")
        df = pd.DataFrame(st.session_state.moods)
        
        if 'primary_mood' in df.columns:
            mood_counts = df['primary_mood'].value_counts()
            st.bar_chart(mood_counts)
        else:
            st.info("Log your mood to see an analysis here.")

    else:
        st.info("No moods logged yet.")

# --- Page 6: Journaling Prompts ---
elif page == "📓 Journaling Prompts":
    st.title("📓 Journaling Prompts")
    st.write("Use these prompts to inspire your self-reflection. You don't have to answer them all; just pick one that resonates with you today.")

    st.subheader("🌟 For Gratitude and Positivity")
    st.markdown('''
        - What is one small thing that brought you joy today?
        - Who is someone you're grateful for, and why?
        - Write about a compliment you received that made you feel good.
        - What is a personal strength you are proud of?
    ''')

    st.subheader("🤔 For Self-Reflection and Growth")
    st.markdown('''
        - What is a challenge you recently overcame, and what did you learn?
        - If you could give your past self one piece of advice, what would it be?
        - Describe a time you felt truly at peace. What were you doing?
        - What is one habit you'd like to develop, and what is the first step?
    ''')

    st.subheader("🔮 For Future Goals and Aspirations")
    st.markdown('''
        - Describe your ideal day, from morning to night.
        - What is a skill you want to learn in the next year?
        - If there were no obstacles, what is one dream you would pursue?
        - Write a letter to your future self, five years from now.
    ''')

    st.subheader("😥 For Managing Difficult Emotions")
    st.markdown('''
        - What is a feeling you are currently struggling with? Describe it without judgment.
        - Write a letter to your anxiety or stress. What do you want to say to it?
        - What does support look like for you right now? Who or what can provide it?
        - Describe a time you felt resilient. What did that feel like in your body?
    ''')

    st.subheader("🧘‍♀️ For Mind-Body Connection")
    st.markdown('''
        - How does your body feel today? Scan from head to toe and notice any sensations.
        - What is one thing your body does for you that you're grateful for?
        - Describe an activity that makes you feel strong and capable in your body.
        - What is one way you can be kinder to your body this week?
    ''')

# --- Page 7: Wellness Resources ---
elif page == "📚 Wellness Resources":
    st.title("📚 Wellness Resources")
    st.write("A curated list of trusted resources to support your well-being journey.")

    # --- Initialize Session State for Ratings ---
    if 'user_ratings' not in st.session_state:
        st.session_state.user_ratings = {}

    # --- Data for Wellness Resources ---
    wellness_resources_data = {
        "🧘 Meditation & Mindfulness": [
            {"title": "Headspace", "url": "https://www.headspace.com/", "description": "Guided meditations, animations, articles, and videos."},
            {"title": "Calm", "url": "https://www.calm.com/", "description": "A popular app for sleep, meditation, and relaxation."},
            {"title": "Tara Brach", "url": "https://www.tarabrach.com/guided-meditations/", "description": "Free guided meditations and talks on mindfulness."},
            {"title": "Mindful.org", "url": "https://www.mindful.org/", "description": "Articles, guides, and resources on practicing mindfulness."}
        ],
        "💪 Fitness & Movement": [
            {"title": "Nike Training Club", "url": "https://www.nike.com/ntc-app", "description": "A wide range of free workouts and personalized training plans."},
            {"title": "Yoga with Adriene", "url": "https://www.youtube.com/user/yogawithadriene", "description": "High-quality free yoga and mindfulness videos for all levels."},
            {"title": "Fitness Blender", "url": "https://www.fitnessblender.com/", "description": "A huge variety of free, full-length workout videos."}
        ],
        "🥗 Nutrition": [
            {"title": "Nutrition.gov", "url": "https://www.nutrition.gov/", "description": "Trustworthy information to make healthy eating choices."},
            {"title": "MyFitnessPal", "url": "https://www.myfitnesspal.com/", "description": "A popular tool for tracking food intake and calories."}
        ],
        "😴 Sleep Health": [
            {"title": "Sleep Foundation", "url": "https://www.sleepfoundation.org/", "description": "Evidence-based information and resources on sleep health."},
            {"title": "The Sleep Council", "url": "https://sleepcouncil.org.uk/", "description": "Practical advice on how to get a better night's sleep."}
        ],
        "🎙️ Wellness Podcasts": [
            {"title": "The Happiness Lab", "url": "https://www.pushkin.fm/podcasts/the-happiness-lab-with-dr-laurie-santros", "description": "Dr. Laurie Santos explores the science of happiness."},
            {"title": "Feel Better, Live More", "url": "https://drchatterjee.com/blog/", "description": "Hosted by Dr. Rangan Chatterjee, offering practical health advice."},
            {"title": "Ten Percent Happier", "url": "https://www.tenpercent.com/podcast", "description": "Interviews with meditation experts and scientists."}
        ],
        "📖 Recommended Books": [
            {"title": "Atomic Habits by James Clear", "url": "https://jamesclear.com/atomic-habits", "description": "A guide to building good habits and breaking bad ones."},
            {"title": "The Power of Now by Eckhart Tolle", "url": "https://eckharttolle.com/power-of-now-a-guide-to-spiritual-enlightenment/", "description": "A book on mindfulness and living in the present moment."},
            {"title": "10% Happier by Dan Harris", "url": "https://www.goodreads.com/book/show/18505796-10-happier", "description": "A true story about a news anchor who discovers meditation."}
        ],
        "❤️ Crisis Support": [
            {"title": "Crisis Text Line", "url": "https://www.crisistextline.org/", "description": "Text HOME to 741741 from anywhere in the US, anytime, about any type of crisis."},
            {"title": "The National Suicide Prevention Lifeline", "url": "https://suicidepreventionlifeline.org/", "description": "Call 988 for free and confidential support."}
        ]
    }

    # --- Filtering Logic ---
    all_categories = list(wellness_resources_data.keys())
    selected_categories = st.multiselect(
        "Filter resources by category:",
        options=all_categories,
        default=[]
    )

    # If no categories are selected, show all. Otherwise, show only selected.
    categories_to_show = selected_categories if selected_categories else all_categories

    st.markdown("---")

    # --- Display Resources in Cards ---
    for category in categories_to_show:
        resources = wellness_resources_data[category]

        if category == "❤️ Crisis Support":
            st.subheader(category)
            st.warning("If you are in immediate distress, please reach out. You are not alone.")
        else:
            st.subheader(category)

        col1, col2 = st.columns(2)
        
        for i, resource in enumerate(resources):
            target_col = col1 if i % 2 == 0 else col2
            with target_col:
                with st.container(border=True):
                    st.markdown(f"##### {resource['title']}")
                    st.write(resource['description'])
                    st.page_link(resource['url'], label="Visit Resource 🔗", icon="➡️")

                    # --- Rating Logic ---
                    if category != "❤️ Crisis Support":
                        st.markdown("---")
                        current_rating = st.session_state.user_ratings.get(resource['url'], 0)
                        
                        key = f"rating_{resource['url']}"

                        new_rating = st.selectbox(
                            "Your Rating:",
                            options=[0, 1, 2, 3, 4, 5],
                            format_func=lambda x: f"{'⭐'*x}" if x > 0 else "Not Rated",
                            index=current_rating,
                            key=key
                        )

                        if new_rating != current_rating:
                            if new_rating > 0:
                                st.session_state.user_ratings[resource['url']] = new_rating
                            elif resource['url'] in st.session_state.user_ratings:
                                del st.session_state.user_ratings[resource['url']]
                            st.rerun()
        
        st.write("") # Add space between categories

# --- Page 8: Community Tips ---
elif page == "🤝 Community Tips":
    st.title("🤝 Community Tips & Stories")
    st.markdown("A collection of anonymous stories and practical tips from our community. We hope you find encouragement and new ideas here.")
    st.markdown("---")

    for item in community_stories:
        with st.container(border=True):
            st.markdown(f"**A tip about: {item['category']}**")
            st.write(f"*{item['story']}*")
            st.caption(f"— {item['author']}")
        st.write("") # Add some space

# --- Page 9: Creative Corner ---
elif page == "🎨 Creative Corner":
    st.title("🎨 Creative Corner")
    st.markdown("Unleash your creativity! Use this space to draw, doodle, and relax. Don't worry about making it perfect—just have fun.")
    st.markdown("---")

    # Import inside the page to avoid dependency issues if not installed
    try:
        from streamlit_drawable_canvas import st_canvas
        from PIL import Image
    except ImportError:
        st.error("The Creative Corner requires the `streamlit-drawable-canvas` and `Pillow` libraries. Please install them by running `pip install streamlit-drawable-canvas Pillow`")
        st.stop()

    drawing_prompts = [
        "Draw your happy place.",
        "Doodle your favorite animal.",
        "Illustrate a feeling without using words.",
        "Draw a pattern that represents your current mood.",
        "Create a character from your imagination.",
        "Draw something that makes you feel calm.",
        "Doodle a collection of your favorite things.",
        "Illustrate a dream you remember.",
        "Draw a plant or a flower from memory.",
        "Create an abstract design using only lines and shapes."
    ]

    if 'drawing_prompt' not in st.session_state:
        st.session_state.drawing_prompt = random.choice(drawing_prompts)

    if st.button("Get a New Prompt"):
        st.session_state.drawing_prompt = random.choice(drawing_prompts)

    st.info(f"**Drawing Prompt:** {st.session_state.drawing_prompt}")
    st.markdown("---")


    # --- Canvas Controls ---
    if 'drawing_mode' not in st.session_state:
        st.session_state.drawing_mode = "freedraw"

    col1, col2, col3, col4 = st.columns(4)
    with col1:
        if st.button("Freedraw"):
            st.session_state.drawing_mode = "freedraw"
    with col2:
        if st.button("Line"):
            st.session_state.drawing_mode = "line"
    with col3:
        if st.button("Rectangle"):
            st.session_state.drawing_mode = "rect"
    with col4:
        if st.button("Circle"):
            st.session_state.drawing_mode = "circle"
            
    col1, col2 = st.columns(2)
    with col1:
        stroke_width = st.slider("Stroke width: ", 1, 25, 3)
    with col2:
        stroke_color = st.color_picker("Stroke color: ", "#000000")

    bg_color = st.color_picker("Background color: ", "#EEEEEE")
    bg_image = st.file_uploader("Upload a background image:", type=["png", "jpg"])

    # --- Create the Canvas ---
    canvas_result = st_canvas(
        fill_color="rgba(255, 165, 0, 0.3)",  # Fixed fill color with some opacity
        stroke_width=stroke_width,
        stroke_color=stroke_color,
        background_color=bg_color,
        background_image=Image.open(bg_image) if bg_image else None,
        height=400,
        width=600,
        drawing_mode=st.session_state.drawing_mode,
        key="canvas",
    )

# --- Page 10: Wellness Goals ---
elif page == "🎯 Wellness Goals":
    st.title("🎯 Wellness Goal Setting")
    st.markdown("Set long-term ambitions and break them down into smaller, manageable sub-tasks.")
    st.markdown("---")

    # Initialize session state for goals
    if "wellness_goals" not in st.session_state:
        st.session_state.wellness_goals = []

    # --- Goal Input Form ---
    with st.form("new_goal_form", clear_on_submit=True):
        col1, col2 = st.columns([0.7, 0.3])
        with col1:
            new_goal = st.text_input("Enter a new wellness goal:", label_visibility="collapsed", placeholder="Enter a new wellness goal...")
        with col2:
            target_date = st.date_input("Target Date", min_value=datetime.today(), label_visibility="collapsed")
        
        submitted = st.form_submit_button("➕ Add New Goal")
        if submitted and new_goal:
            st.session_state.wellness_goals.append({
                "goal": new_goal,
                "status": "Not Started",
                "key": str(uuid.uuid4()),
                "target_date": target_date,
                "sub_tasks": []
            })
            st.rerun()

    st.subheader("📈 Your Goals")

    # --- Display Progress Bar ---
    if st.session_state.wellness_goals:
        # Auto-migrate old goals to new data structure
        for i, goal in enumerate(st.session_state.wellness_goals):
            if "sub_tasks" not in goal:
                st.session_state.wellness_goals[i]["sub_tasks"] = []

        completed_count = sum(1 for g in st.session_state.wellness_goals if g.get("status") == "Completed")
        total_count = len(st.session_state.wellness_goals)
        progress_ratio = completed_count / total_count if total_count > 0 else 0
        st.progress(progress_ratio, text=f"{completed_count}/{total_count} Goals Completed")

        if completed_count > 0 and completed_count == total_count:
            st.balloons()
            st.success("🎉 You've completed all your goals! Amazing work!")

    # --- Display and Manage Goals ---
    if not st.session_state.wellness_goals:
        st.info("You haven't set any goals yet. Add one above to get started!")
    else:
        goal_indices_to_delete = []
        for i, goal in enumerate(st.session_state.wellness_goals):
            goal_key = goal['key']

            # --- Automatic Status Update Logic ---
            if goal.get("sub_tasks"):
                all_subs_completed = all(st["completed"] for st in goal["sub_tasks"])
                if all_subs_completed:
                    st.session_state.wellness_goals[i]["status"] = "Completed"
                elif any(st["completed"] for st in goal["sub_tasks"]):
                    st.session_state.wellness_goals[i]["status"] = "In Progress"
                else:
                    st.session_state.wellness_goals[i]["status"] = "Not Started"
            
            st.markdown("--- ")
            
            # --- Main Goal Display ---
            col_title, col_delete_goal = st.columns([0.9, 0.1])
            with col_title:
                st.subheader(goal["goal"])
            with col_delete_goal:
                if st.button("🗑️", key=f"delete_goal_{goal_key}", help="Delete this entire goal"):
                    goal_indices_to_delete.append(i)
                    st.rerun()

            # --- Goal Details (Status, Date, Sub-task progress) ---
            status = goal.get("status", "Not Started")
            color = "green" if status == "Completed" else "orange" if status == "In Progress" else "blue"
            
            sub_task_count = len(goal.get("sub_tasks", []))
            completed_sub_tasks = sum(1 for st in goal.get("sub_tasks", []) if st["completed"])

            meta_col1, meta_col2, meta_col3 = st.columns(3)
            with meta_col1:
                st.markdown(f":{color}[●] **Status:** {status}")
            with meta_col2:
                if "target_date" in goal and goal["target_date"]:
                    days_remaining = (goal["target_date"] - datetime.now().date()).days
                    if status != "Completed" and days_remaining < 0:
                        st.markdown(f"🗓️ **Target:** {goal['target_date'].strftime('%b %d')} (Overdue)")
                    else:
                        st.markdown(f"🗓️ **Target:** {goal['target_date'].strftime('%b %d, %Y')}")
            with meta_col3:
                st.markdown(f"✅ **Sub-tasks:** {completed_sub_tasks}/{sub_task_count}")

            # --- Sub-task Management --- 
            with st.expander("Manage Sub-tasks"):
                # --- Add new sub-task ---
                with st.form(f"sub_task_form_{goal_key}", clear_on_submit=True):
                    new_sub_task_text = st.text_input("Add a new sub-task", placeholder="Break it down...", label_visibility="collapsed")
                    if st.form_submit_button("➕ Add Sub-task"):
                        if new_sub_task_text:
                            st.session_state.wellness_goals[i]["sub_tasks"].append({
                                "task": new_sub_task_text,
                                "completed": False,
                                "key": str(uuid.uuid4())
                            })
                            st.rerun()

                # --- Display and manage sub-tasks ---
                sub_indices_to_delete = []
                for sub_i, sub_task in enumerate(goal["sub_tasks"]):
                    sub_task_key = sub_task['key']
                    sub_col1, sub_col2 = st.columns([0.9, 0.1])
                    with sub_col1:
                        is_completed = st.checkbox(
                            sub_task["task"],
                            value=sub_task["completed"],
                            key=f"subtask_{sub_task_key}"
                        )
                        if is_completed != sub_task["completed"]:
                            st.session_state.wellness_goals[i]["sub_tasks"][sub_i]["completed"] = is_completed
                            st.rerun()
                    with sub_col2:
                        if st.button("🗑️", key=f"delete_subtask_{sub_task_key}", help="Delete sub-task"):
                            sub_indices_to_delete.append(sub_i)
                
                if sub_indices_to_delete:
                    for index in sorted(sub_indices_to_delete, reverse=True):
                        del st.session_state.wellness_goals[i]["sub_tasks"][index]
                    st.rerun()

        if goal_indices_to_delete:
            for index in sorted(goal_indices_to_delete, reverse=True):
                del st.session_state.wellness_goals[index]
            st.rerun()<|MERGE_RESOLUTION|>--- conflicted
+++ resolved
@@ -170,10 +170,7 @@
     # --- Wellness Tip Collections ---
     stress_tips = [
         "Try a 5-minute guided meditation to calm your mind.",
-<<<<<<< HEAD
-=======
         "Try a 5-minute guided meditation to calm your mind.", 
->>>>>>> 242ab885
         "Step away from your screen for 10 minutes and stretch.",
         "Listen to some calming music or nature sounds."
     ]
@@ -307,8 +304,6 @@
                 "Note": note
             })
             st.rerun()
-<<<<<<< HEAD
-=======
         # --- Store Data ---
         st.session_state.self_check_history.append({
             "Date": datetime.now(),
@@ -322,7 +317,6 @@
             "Social": 1 if social_connection == "Yes" else 0
         })
         st.rerun()
->>>>>>> 242ab885
 
     # --- History and Visualization ---
     if st.session_state.self_check_history:
@@ -356,20 +350,14 @@
         # --- Interactive Chart ---
         st.subheader("📈 Interactive Chart")
         
-<<<<<<< HEAD
-=======
         # Get available metrics, excluding 'Note'
->>>>>>> 242ab885
         available_metrics = [col for col in history_df.columns if col != 'Note']
         
         selected_metrics = st.multiselect(
             "Select metrics to display:",
             options=available_metrics,
             default=available_metrics[:3]
-<<<<<<< HEAD
-=======
             default=available_metrics[:3] # Default to first 3 metrics
->>>>>>> 242ab885
         )
 
         if selected_metrics:
@@ -547,7 +535,6 @@
 
     # --- Mood History Display ---
     if st.session_state.moods:
-<<<<<<< HEAD
         st.subheader("📅 Your Mood Log")
         for entry in reversed(st.session_state.moods):
             mood_icon = entry.get('primary_mood', '😐')[0]
@@ -567,7 +554,6 @@
                         disabled=True,
                         label_visibility="collapsed"
                     )
-=======
         st.subheader("📅 Mood History")
         # This display is kept simple for now and will be enhanced next.
         for entry in reversed(st.session_state.moods):
@@ -576,7 +562,6 @@
                 st.markdown(f"  - *Note: {entry['note']}*")
             if entry.get('tags'):
                 st.markdown(f"  - *Tags: { ', '.join(entry['tags']) if entry['tags'] else 'None'}*")
->>>>>>> 242ab885
 
 
         st.subheader("📊 Mood Analysis")
