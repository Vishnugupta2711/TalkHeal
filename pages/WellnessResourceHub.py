--- conflicted
+++ resolved
@@ -170,10 +170,7 @@
     # --- Wellness Tip Collections ---
     stress_tips = [
         "Try a 5-minute guided meditation to calm your mind.",
-<<<<<<< HEAD
-=======
         "Try a 5-minute guided meditation to calm your mind.", 
->>>>>>> 36d5f20e
         "Step away from your screen for 10 minutes and stretch.",
         "Listen to some calming music or nature sounds."
     ]
@@ -307,8 +304,6 @@
                 "Note": note
             })
             st.rerun()
-<<<<<<< HEAD
-=======
         # --- Store Data ---
         st.session_state.self_check_history.append({
             "Date": datetime.now(),
@@ -322,7 +317,6 @@
             "Social": 1 if social_connection == "Yes" else 0
         })
         st.rerun()
->>>>>>> 36d5f20e
 
     # --- History and Visualization ---
     if st.session_state.self_check_history:
@@ -356,20 +350,14 @@
         # --- Interactive Chart ---
         st.subheader("📈 Interactive Chart")
         
-<<<<<<< HEAD
-=======
         # Get available metrics, excluding 'Note'
->>>>>>> 36d5f20e
         available_metrics = [col for col in history_df.columns if col != 'Note']
         
         selected_metrics = st.multiselect(
             "Select metrics to display:",
             options=available_metrics,
             default=available_metrics[:3]
-<<<<<<< HEAD
-=======
             default=available_metrics[:3] # Default to first 3 metrics
->>>>>>> 36d5f20e
         )
 
         if selected_metrics:
@@ -566,8 +554,6 @@
                         disabled=True,
                         label_visibility="collapsed"
                     )
-<<<<<<< HEAD
-=======
         st.subheader("📅 Mood History")
         # This display is kept simple for now and will be enhanced next.
         for entry in reversed(st.session_state.moods):
@@ -576,13 +562,11 @@
                 st.markdown(f"  - *Note: {entry['note']}*")
             if entry.get('tags'):
                 st.markdown(f"  - *Tags: { ', '.join(entry['tags']) if entry['tags'] else 'None'}*")
->>>>>>> 36d5f20e
 
 
         st.subheader("📊 Mood Analysis")
         st.write("Here are some patterns from your recent mood logs:")
         df = pd.DataFrame(st.session_state.moods)
-<<<<<<< HEAD
         df['date'] = pd.to_datetime(df['date'])
 
         # Ensure 'primary_mood' column exists before trying to access it
@@ -607,12 +591,10 @@
                 else:
                     st.info("Add tags to your entries to see which feelings are most common.")
 
-=======
         
         if 'primary_mood' in df.columns:
             mood_counts = df['primary_mood'].value_counts()
             st.bar_chart(mood_counts)
->>>>>>> 36d5f20e
         else:
             st.info("Log your mood to see an analysis here.")
 
