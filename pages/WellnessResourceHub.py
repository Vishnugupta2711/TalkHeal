import streamlit as st
import random
import pandas as pd
from datetime import datetime
import uuid

st.set_page_config(page_title="Wellness Resource Hub", layout="wide")

# --- Sidebar Navigation ---
st.sidebar.title("🌿 Wellness Hub Menu")
page = st.sidebar.radio(
    "Go to:",
    [
        "🏠 Wellness Hub",
        "✅ Quick Self-Check",
        "📅 Daily Planner",
        "🎯 Wellness Goals",
        "📊 Mood Tracker",
        "📓 Journaling Prompts",
        "📚 Wellness Resources",
        "🤝 Community Tips",
        "🎨 Creative Corner"
    ]
)

# --- Wellness categories ---
categories = {
    "🧘 Mind": [
        "Practice meditation for 5 minutes daily",
        "Try journaling your thoughts",
        "Use apps like Headspace or Calm"
    ],
    "💪 Body": [
        "Do at least 20 minutes of exercise",
        "Simple stretches help reduce stiffness",
        "Stay hydrated while being active"
    ],
    "🥗 Nutrition": [
        "Eat balanced meals with protein, carbs, and veggies",
        "Drink at least 7–8 glasses of water daily",
        "Avoid too much junk food"
    ],
    "😴 Sleep": [
        "Aim for 7–8 hours of sleep daily",
        "Avoid screen time 30 mins before bed",
        "Keep a consistent sleep schedule"
    ],
    "🌸 Stress Relief": [
        "Try deep breathing (inhale 4s, hold 4s, exhale 4s)",
        "Listen to calming music",
        "Take short breaks while working"
    ]
}

# --- Motivational Affirmations ---
affirmations = [
    "✨ You are stronger than you think.",
    "🌞 Small steps every day lead to big changes.",
    "🌸 Prioritize your well-being — you deserve it.",
    "💡 Every day is a new beginning — take a deep breath and start fresh.",
    "🌱 Your growth is a journey, not a race.",
    "💖 Be kind to your mind. You're doing your best.",
    "🌟 You are capable of amazing things.",
    "🧘‍♀️ Inhale peace, exhale stress.",
    "🌈 Healing is not linear — and that’s okay.",
    "🔥 Challenges help you grow stronger and wiser.",
    "🌻 You radiate positivity and resilience.",
    "☀️ Even the darkest night ends with sunrise.",
    "💎 You are enough, just as you are.",
    "🌊 Let go of what you can’t control — flow forward.",
    "🌿 Rest is productive — recharge without guilt.",
    "🎯 Focus on progress, not perfection.",
    "❤️ Your feelings are valid, and so are you.",
    "🦋 Transformation takes time — trust the process.",
    "✨ You bring light to the spaces you enter.",
    "🌼 Celebrate small victories — they matter."
]

# --- Wellness Task Suggestions ---
wellness_tasks = [
    "Drink a full glass of water",
    "Stretch for 5 minutes",
    "Take 10 deep, slow breaths",
    "Write down one thing you're grateful for",
    "Go for a 10-minute walk outside",
    "Tidy up your workspace for 5 minutes",
    "Listen to one favorite calming song",
    "Step away from screens for 5 minutes",
    "Jot down 3 things you accomplished today, big or small.",
    "Send a thank you message to a friend or family member.",
    "Step outside for 2 minutes and take a breath of fresh air.",
    "Put on a favorite upbeat song and have a mini dance party.",
    "Look out a window and name 5 different things you can see."
]

# --- Community Stories Data ---
community_stories = [
    {
        "author": "A grateful user",
        "category": "Gratitude",
        "story": "I started writing down three things I'm grateful for every night before bed. It felt silly at first, but after a week, I noticed I was feeling more positive throughout the day. It's the small things that make a big difference."
    },
    {
        "author": "Someone who found calm",
        "category": "Stress Relief",
        "story": "The 4-7-8 breathing technique has been a lifesaver for my anxiety. Whenever I feel overwhelmed, I take a few minutes to do it, and it's like hitting a reset button. Inhale for 4, hold for 7, exhale for 8. Try it!"
    },
    {
        "author": "A student",
        "category": "Productivity",
        "story": "I used to struggle with procrastination. Now, I use the Pomodoro Technique (25 minutes of focused work, 5-minute break). Knowing I have a break coming up makes it so much easier to start. The 'Focus Session' feature here is great for that."
    },
    {
        "author": "A recent graduate",
        "category": "Self-Kindness",
        "story": "My therapist told me to treat myself like I would treat a good friend. It changed my perspective. I'm much less critical of myself now and celebrate small wins instead of only focusing on my flaws. Be kind to yourself!"
    }
]

# --- Page 1: Wellness Hub ---
if page == "🏠 Wellness Hub":
    st.title("🌿 Wellness Hub Dashboard")

    # Integrated Daily Affirmation
    st.info(f"✨ **Today's Affirmation:** {random.choice(affirmations)}")

    st.markdown("---    ")
    st.write("Explore these wellness categories to find tips and resources for your well-being.")

    # Card-based layout for categories
    col1, col2 = st.columns(2)

    with col1:
        with st.container(border=True):
            st.subheader("🧘 Mind")
            for tip in categories["🧘 Mind"]:
                st.write(f"- {tip}")
            st.write(" ") # Add some padding

        with st.container(border=True):
            st.subheader("🥗 Nutrition")
            for tip in categories["🥗 Nutrition"]:
                st.write(f"- {tip}")
            st.write(" ")

        with st.container(border=True):
            st.subheader("🌸 Stress Relief")
            for tip in categories["🌸 Stress Relief"]:
                st.write(f"- {tip}")
            st.write(" ")

    with col2:
        with st.container(border=True):
            st.subheader("💪 Body")
            for tip in categories["💪 Body"]:
                st.write(f"- {tip}")
            st.write(" ")

        with st.container(border=True):
            st.subheader("😴 Sleep")
            for tip in categories["😴 Sleep"]:
                st.write(f"- {tip}")
            st.write(" ")

# --- Page 3: Quick Self-Check ---
elif page == "✅ Quick Self-Check":
    st.title("✅ Quick Wellness Self-Check")
    st.write("Track your well-being over time. Answer a few quick questions to get simple wellness advice and see your progress.")

    # --- Wellness Tip Collections ---
    stress_tips = [
        "Try a 5-minute guided meditation to calm your mind.",
        "Step away from your screen for 10 minutes and stretch.",
        "Listen to some calming music or nature sounds."
    ]

    sleep_tips = [
        "Avoid caffeine or large meals close to bedtime.",
        "Create a relaxing bedtime routine, like reading a book.",
        "Ensure your bedroom is dark, quiet, and cool."
    ]

    mood_tips = [
        "Journal your thoughts to understand your feelings better.",
        "Reach out to a friend or loved one to talk.",
        "Engage in a hobby that you enjoy."
    ]
    
    energy_tips = [
        "Ensure you're getting enough rest and nutrients.",
        "A short walk can sometimes boost energy more than a nap.",
        "Stay hydrated to maintain your energy levels."
    ]

    activity_tips = [
        "Even a short 10-minute walk can boost your energy and mood.",
        "Try a quick 7-minute workout routine.",
        "Dancing to your favorite song is a fun way to get moving."
    ]

    social_tips = [
        "Consider calling or messaging a friend or family member.",
        "Even a brief, positive social interaction can improve your day.",
        "Plan a social activity for the coming week."
    ]

    # Initialize session state for self-check history
    if "self_check_history" not in st.session_state:
        st.session_state.self_check_history = []

<<<<<<< HEAD
    with st.container(border=True):
        st.subheader("How are you feeling today?")
=======
    stress = st.slider("How stressed are you feeling today?", 0, 10, 5)
    sleep = st.slider("How many hours did you sleep last night?", 0, 12, 7)
    mood = st.slider("How is your overall mood today?", 0, 10, 6)

    if st.button("Log and Get My Wellness Tip"):
        # --- Tip Logic ---
        tips = []
        if stress > 7:
            tips.append("😟 You seem stressed. Try deep breathing or take a short walk.")
        if sleep < 6:
            tips.append("😴 You seem to have slept less. Try to get at least 7–8 hours of sleep.")
        if mood < 5:
            tips.append("💙 It’s okay to have tough days. Try journaling or talking to a friend.")

        if not tips:
            st.success("🌟 You're doing well! Keep maintaining your healthy habits.")
        else:
            for tip in tips:
                st.warning(tip)
>>>>>>> b242ae12
        
        col1, col2 = st.columns(2)
        
        with col1:
            stress = st.slider("🧠 Stress", 0, 10, 5, help="0 = Not Stressed, 10 = Extremely Stressed")
            sleep = st.slider("😴 Sleep (hours)", 0, 12, 7, help="How many hours of sleep did you get last night?")
            energy_level = st.slider("⚡️ Energy Level", 0, 10, 6, help="0 = No Energy, 10 = Full of Energy")

        with col2:
            physical_activity = st.number_input("🏃‍♂️ Physical Activity (minutes)", min_value=0, help="How many minutes did you exercise today?")
            social_connection = st.radio("🤝 Social Connection", ["Yes", "No"], horizontal=True, help="Did you connect with a friend or loved one today?")
            
            mood_options = {"😞": 2, "😐": 5, "😊": 8}
            selected_emoji = st.radio("😊 Mood", options=list(mood_options.keys()), horizontal=True, help="How is your overall mood today?")
            mood_score = mood_options[selected_emoji]

        note = st.text_area("Add a note about your day (optional):", placeholder="What's on your mind? Any details about why you feel this way?")

        if st.button("Log and Get My Wellness Tip"):
            # --- Tip Logic ---
            tips_to_show = []
            if stress > 7:
                tips_to_show.append(("stress", f"It looks like your stress is high. To find some calm, you could try this: *{random.choice(stress_tips)}*"))
            if sleep < 6:
                tips_to_show.append(("sleep", f"It seems you had a short night's sleep. To improve your rest, consider this tip: *{random.choice(sleep_tips)}*"))
            if mood_score < 5:
                tips_to_show.append(("mood", f"It's okay to have tough days. For a little mood boost, you could try this: *{random.choice(mood_tips)}*"))
            if energy_level < 4:
                tips_to_show.append(("energy", f"It looks like your energy is low. To recharge, you might find this helpful: *{random.choice(energy_tips)}*"))
            if physical_activity < 20:
                tips_to_show.append(("activity", f"Getting some movement in can really help. Here's a small idea: *{random.choice(activity_tips)}*"))
            if social_connection == "No":
                tips_to_show.append(("social", f"Connecting with others can make a big difference. Here's a gentle nudge: *{random.choice(social_tips)}*"))

            st.markdown("---")
            if not tips_to_show:
                st.success("🌟 You're doing well! Keep maintaining your healthy habits.")
            else:
                st.subheader("💡 Your Personalized Suggestions")
                for category, tip in tips_to_show:
                    with st.container(border=True):
                        st.info(tip)
                        if category == "stress":
                            if st.button("🧘 Start a Breathing Exercise"):
                                st.switch_page("pages/Breathing_Exercise.py")
            
            # --- Store Data ---
            st.session_state.self_check_history.append({
                "Date": datetime.now(),
                "Stress": stress,
                "Sleep (hours)": sleep,
                "Mood": mood_score,
                "Energy": energy_level,
                "Activity (min)": physical_activity,
                "Social": 1 if social_connection == "Yes" else 0,
                "Note": note
            })
            st.rerun()

    # --- History and Visualization ---
    if st.session_state.self_check_history:
        st.markdown("---")
        st.subheader("📈 Your Self-Check History")
        
        history_df = pd.DataFrame(st.session_state.self_check_history)
        history_df['Date'] = pd.to_datetime(history_df['Date'])
        history_df = history_df.set_index("Date")

        # --- Summary Statistics ---
        st.subheader("📊 Summary Statistics")
        time_window = st.selectbox("Select time window:", ["Last 7 days", "Last 30 days", "All time"])

        if time_window == "Last 7 days":
            summary_df = history_df[history_df.index > datetime.now() - pd.Timedelta(days=7)]
        elif time_window == "Last 30 days":
            summary_df = history_df[history_df.index > datetime.now() - pd.Timedelta(days=30)]
        else:
            summary_df = history_df

        if not summary_df.empty:
            avg_metrics = summary_df.drop(columns=['Note'], errors='ignore').mean()
            cols = st.columns(len(avg_metrics))
            for i, (metric, value) in enumerate(avg_metrics.items()):
                with cols[i]:
                    st.metric(label=f"Avg. {metric}", value=f"{value:.1f}")
        else:
            st.info("Not enough data for this time window.")

        # --- Interactive Chart ---
        st.subheader("📈 Interactive Chart")
        
        available_metrics = [col for col in history_df.columns if col != 'Note']
        
        selected_metrics = st.multiselect(
            "Select metrics to display:",
            options=available_metrics,
            default=available_metrics[:3]
        )

        if selected_metrics:
            st.line_chart(history_df[selected_metrics])
        else:
            st.info("Select one or more metrics to display the chart.")

        with st.expander("View Raw Data"):
            st.dataframe(history_df)

# --- Page 4: Daily Planner ---
elif page == "📅 Daily Planner":
    st.title("📅 Daily Planner")
    st.write("Plan your day with simple goals. Mark tasks as complete or remove them.")

    # Initialize or migrate session state for tasks
    if "tasks" not in st.session_state:
        st.session_state.tasks = []
        st.session_state.editing_task_id = None
        st.session_state.edited_task_text = ""
    # Simple migration from old format (list of strings) to new format (list of dicts)
    elif st.session_state.tasks and isinstance(st.session_state.tasks[0], str):
        st.session_state.tasks = [{"task": t, "completed": False, "key": str(uuid.uuid4())} for t in st.session_state.tasks]
        st.session_state.editing_task_id = None
        st.session_state.edited_task_text = ""

    # Ensure all existing tasks have a 'key' if they somehow don't (e.g., after a hot reload)
    for task in st.session_state.tasks:
        if "key" not in task:
            task["key"] = str(uuid.uuid4())

    # --- Task Input Form ---
    with st.form("new_task_form", clear_on_submit=True):
        new_task = st.text_input("Add a new task:")
        submitted = st.form_submit_button("➕ Add Task")
        if submitted and new_task:
            st.session_state.tasks.append({"task": new_task, "completed": False, "key": str(uuid.uuid4())})
            st.rerun()

    # --- Wellness Task Suggestion Button ---
    if st.button("💡 Suggest a Wellness Task"):
        suggested_task = random.choice(wellness_tasks)
        st.session_state.tasks.append({"task": suggested_task, "completed": False})
        st.rerun()

    st.subheader("✅ Your Tasks")

    # --- Display Progress Bar ---
    if st.session_state.tasks:
        completed_count = sum(1 for t in st.session_state.tasks if t["completed"])
        total_count = len(st.session_state.tasks)
        progress_ratio = completed_count / total_count if total_count > 0 else 0
        st.progress(progress_ratio, text=f"{completed_count}/{total_count} Tasks Completed")

        # --- Celebrate Completion ---
        if completed_count > 0 and completed_count == total_count:
            st.balloons()
            st.success("🎉 All tasks completed! Great job!")

    # --- Task Display, Edit, and Deletion Logic ---
    indices_to_delete = []
    for i, task in enumerate(st.session_state.tasks):
        if st.session_state.editing_task_id == task["key"]:
            # Editing mode
            col_edit_input, col_edit_save, col_edit_cancel = st.columns([0.7, 0.15, 0.15])
            with col_edit_input:
                st.session_state.edited_task_text = st.text_input(
                    "Edit Task:",
                    value=st.session_state.edited_task_text,
                    key=f"edit_input_{task['key']}",
                    label_visibility="collapsed"
                )
            with col_edit_save:
                if st.button("💾 Save", key=f"save_edit_{task['key']}"):
                    # Find the task by key and update its text
                    for t in st.session_state.tasks:
                        if t["key"] == task["key"]:
                            t["task"] = st.session_state.edited_task_text
                            break
                    st.session_state.editing_task_id = None
                    st.session_state.edited_task_text = ""
                    st.rerun()
            with col_edit_cancel:
                if st.button("❌ Cancel", key=f"cancel_edit_{task['key']}"):
                    st.session_state.editing_task_id = None
                    st.session_state.edited_task_text = ""
                    st.rerun()
        else:
            # Normal display mode
            col_checkbox, col_edit_btn, col_delete_btn = st.columns([0.7, 0.15, 0.15])
            with col_checkbox:
                label = f"~~{task['task']}~~" if task["completed"] else task["task"]
                st.session_state.tasks[i]["completed"] = st.checkbox(
                    label,
                    value=task["completed"],
                    key=f"task_{task['key']}" # Use task key for unique widget key
                )
            with col_edit_btn:
                if st.button("✏️ Edit", key=f"edit_btn_{task['key']}"):
                    st.session_state.editing_task_id = task["key"]
                    st.session_state.edited_task_text = task["task"]
                    st.rerun()
            with col_delete_btn:
                if st.button("🗑️", key=f"delete_btn_{task['key']}", help=f"Delete task: {task['task']}"):
                    indices_to_delete.append(i)

    # Perform deletions after iterating through the list
    if indices_to_delete:
        # Delete tasks by key to avoid issues with re-indexing
        st.session_state.tasks = [t for i, t in enumerate(st.session_state.tasks) if i not in indices_to_delete]
        st.rerun()

    if not st.session_state.tasks:
        st.info("No tasks yet. Add one above!")

# --- Page 5: Mood Tracker ---
elif page == "📊 Mood Tracker":
    st.title("📊 Mood Tracker")
    st.write("Log your daily mood and add a note to track progress and identify patterns.")

    # Initialize or migrate session state for moods
    if "moods" not in st.session_state:
        st.session_state.moods = []
    # Simple migration from old format (list of strings) to new format (list of dicts)
    elif st.session_state.moods and isinstance(st.session_state.moods[0], str):
        st.session_state.moods = [{"mood": m, "note": ""} for m in st.session_state.moods]

    mood = st.radio("How do you feel today?", ["😊 Happy", "😐 Okay", "😟 Stressed", "😢 Sad"])
    note = st.text_input("Add a note to remember the context (optional):")

    if st.button("Log Mood"):
        st.session_state.moods.append({"mood": mood, "note": note})
        st.success(f"Logged mood: {mood}")
        st.rerun()

    st.subheader("📅 Mood History")
    if st.session_state.moods:
        # Display moods in reverse chronological order
        for entry in reversed(st.session_state.moods):
            if entry["note"]:
                st.markdown(f"- **{entry['mood']}**: *{entry['note']}*")
            else:
                st.markdown(f"- **{entry['mood']}**")

        st.subheader("📊 Mood Analysis")
        st.write("Here is a summary of your logged moods:")
        df = pd.DataFrame(st.session_state.moods)
        mood_counts = df['mood'].value_counts()
        st.bar_chart(mood_counts)

    else:
        st.info("No moods logged yet.")

# --- Page 6: Journaling Prompts ---
elif page == "📓 Journaling Prompts":
    st.title("📓 Journaling Prompts")
    st.write("Use these prompts to inspire your self-reflection. You don't have to answer them all; just pick one that resonates with you today.")

    st.subheader("🌟 For Gratitude and Positivity")
    st.markdown('''
        - What is one small thing that brought you joy today?
        - Who is someone you're grateful for, and why?
        - Write about a compliment you received that made you feel good.
        - What is a personal strength you are proud of?
    ''')

    st.subheader("🤔 For Self-Reflection and Growth")
    st.markdown('''
        - What is a challenge you recently overcame, and what did you learn?
        - If you could give your past self one piece of advice, what would it be?
        - Describe a time you felt truly at peace. What were you doing?
        - What is one habit you'd like to develop, and what is the first step?
    ''')

    st.subheader("🔮 For Future Goals and Aspirations")
    st.markdown('''
        - Describe your ideal day, from morning to night.
        - What is a skill you want to learn in the next year?
        - If there were no obstacles, what is one dream you would pursue?
        - Write a letter to your future self, five years from now.
    ''')

    st.subheader("😥 For Managing Difficult Emotions")
    st.markdown('''
        - What is a feeling you are currently struggling with? Describe it without judgment.
        - Write a letter to your anxiety or stress. What do you want to say to it?
        - What does support look like for you right now? Who or what can provide it?
        - Describe a time you felt resilient. What did that feel like in your body?
    ''')

    st.subheader("🧘‍♀️ For Mind-Body Connection")
    st.markdown('''
        - How does your body feel today? Scan from head to toe and notice any sensations.
        - What is one thing your body does for you that you're grateful for?
        - Describe an activity that makes you feel strong and capable in your body.
        - What is one way you can be kinder to your body this week?
    ''')

# --- Page 7: Wellness Resources ---
elif page == "📚 Wellness Resources":
    st.title("📚 Wellness Resources")
    st.write("A curated list of trusted resources to support your well-being journey.")

    # --- Initialize Session State for Ratings ---
    if 'user_ratings' not in st.session_state:
        st.session_state.user_ratings = {}

    # --- Data for Wellness Resources ---
    wellness_resources_data = {
        "🧘 Meditation & Mindfulness": [
            {"title": "Headspace", "url": "https://www.headspace.com/", "description": "Guided meditations, animations, articles, and videos."},
            {"title": "Calm", "url": "https://www.calm.com/", "description": "A popular app for sleep, meditation, and relaxation."},
            {"title": "Tara Brach", "url": "https://www.tarabrach.com/guided-meditations/", "description": "Free guided meditations and talks on mindfulness."},
            {"title": "Mindful.org", "url": "https://www.mindful.org/", "description": "Articles, guides, and resources on practicing mindfulness."}
        ],
        "💪 Fitness & Movement": [
            {"title": "Nike Training Club", "url": "https://www.nike.com/ntc-app", "description": "A wide range of free workouts and personalized training plans."},
            {"title": "Yoga with Adriene", "url": "https://www.youtube.com/user/yogawithadriene", "description": "High-quality free yoga and mindfulness videos for all levels."},
            {"title": "Fitness Blender", "url": "https://www.fitnessblender.com/", "description": "A huge variety of free, full-length workout videos."}
        ],
        "🥗 Nutrition": [
            {"title": "Nutrition.gov", "url": "https://www.nutrition.gov/", "description": "Trustworthy information to make healthy eating choices."},
            {"title": "MyFitnessPal", "url": "https://www.myfitnesspal.com/", "description": "A popular tool for tracking food intake and calories."}
        ],
        "😴 Sleep Health": [
            {"title": "Sleep Foundation", "url": "https://www.sleepfoundation.org/", "description": "Evidence-based information and resources on sleep health."},
            {"title": "The Sleep Council", "url": "https://sleepcouncil.org.uk/", "description": "Practical advice on how to get a better night's sleep."}
        ],
        "🎙️ Wellness Podcasts": [
            {"title": "The Happiness Lab", "url": "https://www.pushkin.fm/podcasts/the-happiness-lab-with-dr-laurie-santros", "description": "Dr. Laurie Santos explores the science of happiness."},
            {"title": "Feel Better, Live More", "url": "https://drchatterjee.com/blog/", "description": "Hosted by Dr. Rangan Chatterjee, offering practical health advice."},
            {"title": "Ten Percent Happier", "url": "https://www.tenpercent.com/podcast", "description": "Interviews with meditation experts and scientists."}
        ],
        "📖 Recommended Books": [
            {"title": "Atomic Habits by James Clear", "url": "https://jamesclear.com/atomic-habits", "description": "A guide to building good habits and breaking bad ones."},
            {"title": "The Power of Now by Eckhart Tolle", "url": "https://eckharttolle.com/power-of-now-a-guide-to-spiritual-enlightenment/", "description": "A book on mindfulness and living in the present moment."},
            {"title": "10% Happier by Dan Harris", "url": "https://www.goodreads.com/book/show/18505796-10-happier", "description": "A true story about a news anchor who discovers meditation."}
        ],
        "❤️ Crisis Support": [
            {"title": "Crisis Text Line", "url": "https://www.crisistextline.org/", "description": "Text HOME to 741741 from anywhere in the US, anytime, about any type of crisis."},
            {"title": "The National Suicide Prevention Lifeline", "url": "https://suicidepreventionlifeline.org/", "description": "Call 988 for free and confidential support."}
        ]
    }

    # --- Filtering Logic ---
    all_categories = list(wellness_resources_data.keys())
    selected_categories = st.multiselect(
        "Filter resources by category:",
        options=all_categories,
        default=[]
    )

    # If no categories are selected, show all. Otherwise, show only selected.
    categories_to_show = selected_categories if selected_categories else all_categories

    st.markdown("---")

    # --- Display Resources in Cards ---
    for category in categories_to_show:
        resources = wellness_resources_data[category]

        if category == "❤️ Crisis Support":
            st.subheader(category)
            st.warning("If you are in immediate distress, please reach out. You are not alone.")
        else:
            st.subheader(category)

        col1, col2 = st.columns(2)
        
        for i, resource in enumerate(resources):
            target_col = col1 if i % 2 == 0 else col2
            with target_col:
                with st.container(border=True):
                    st.markdown(f"##### {resource['title']}")
                    st.write(resource['description'])
                    st.page_link(resource['url'], label="Visit Resource 🔗", icon="➡️")

                    # --- Rating Logic ---
                    if category != "❤️ Crisis Support":
                        st.markdown("---")
                        current_rating = st.session_state.user_ratings.get(resource['url'], 0)
                        
                        key = f"rating_{resource['url']}"

                        new_rating = st.selectbox(
                            "Your Rating:",
                            options=[0, 1, 2, 3, 4, 5],
                            format_func=lambda x: f"{'⭐'*x}" if x > 0 else "Not Rated",
                            index=current_rating,
                            key=key
                        )

                        if new_rating != current_rating:
                            if new_rating > 0:
                                st.session_state.user_ratings[resource['url']] = new_rating
                            elif resource['url'] in st.session_state.user_ratings:
                                del st.session_state.user_ratings[resource['url']]
                            st.rerun()
        
        st.write("") # Add space between categories

# --- Page 8: Community Tips ---
elif page == "🤝 Community Tips":
    st.title("🤝 Community Tips & Stories")
    st.markdown("A collection of anonymous stories and practical tips from our community. We hope you find encouragement and new ideas here.")
    st.markdown("---")

    for item in community_stories:
        with st.container(border=True):
            st.markdown(f"**A tip about: {item['category']}**")
            st.write(f"*{item['story']}*")
            st.caption(f"— {item['author']}")
        st.write("") # Add some space

# --- Page 9: Creative Corner ---
elif page == "🎨 Creative Corner":
    st.title("🎨 Creative Corner")
    st.markdown("Unleash your creativity! Use this space to draw, doodle, and relax. Don't worry about making it perfect—just have fun.")
    st.markdown("---")

    # Import inside the page to avoid dependency issues if not installed
    try:
        from streamlit_drawable_canvas import st_canvas
        from PIL import Image
    except ImportError:
        st.error("The Creative Corner requires the `streamlit-drawable-canvas` and `Pillow` libraries. Please install them by running `pip install streamlit-drawable-canvas Pillow`")
        st.stop()

    drawing_prompts = [
        "Draw your happy place.",
        "Doodle your favorite animal.",
        "Illustrate a feeling without using words.",
        "Draw a pattern that represents your current mood.",
        "Create a character from your imagination.",
        "Draw something that makes you feel calm.",
        "Doodle a collection of your favorite things.",
        "Illustrate a dream you remember.",
        "Draw a plant or a flower from memory.",
        "Create an abstract design using only lines and shapes."
    ]

    if 'drawing_prompt' not in st.session_state:
        st.session_state.drawing_prompt = random.choice(drawing_prompts)

    if st.button("Get a New Prompt"):
        st.session_state.drawing_prompt = random.choice(drawing_prompts)

    st.info(f"**Drawing Prompt:** {st.session_state.drawing_prompt}")
    st.markdown("---")


    # --- Canvas Controls ---
    if 'drawing_mode' not in st.session_state:
        st.session_state.drawing_mode = "freedraw"

    col1, col2, col3, col4 = st.columns(4)
    with col1:
        if st.button("Freedraw"):
            st.session_state.drawing_mode = "freedraw"
    with col2:
        if st.button("Line"):
            st.session_state.drawing_mode = "line"
    with col3:
        if st.button("Rectangle"):
            st.session_state.drawing_mode = "rect"
    with col4:
        if st.button("Circle"):
            st.session_state.drawing_mode = "circle"
            
    col1, col2 = st.columns(2)
    with col1:
        stroke_width = st.slider("Stroke width: ", 1, 25, 3)
    with col2:
        stroke_color = st.color_picker("Stroke color: ", "#000000")

    bg_color = st.color_picker("Background color: ", "#EEEEEE")
    bg_image = st.file_uploader("Upload a background image:", type=["png", "jpg"])

    # --- Create the Canvas ---
    canvas_result = st_canvas(
        fill_color="rgba(255, 165, 0, 0.3)",  # Fixed fill color with some opacity
        stroke_width=stroke_width,
        stroke_color=stroke_color,
        background_color=bg_color,
        background_image=Image.open(bg_image) if bg_image else None,
        height=400,
        width=600,
        drawing_mode=st.session_state.drawing_mode,
        key="canvas",
    )

# --- Page 10: Wellness Goals ---
elif page == "🎯 Wellness Goals":
    st.title("🎯 Wellness Goal Setting")
    st.markdown("Set long-term ambitions and break them down into smaller, manageable sub-tasks.")
    st.markdown("---")

    # Initialize session state for goals
    if "wellness_goals" not in st.session_state:
        st.session_state.wellness_goals = []

    # --- Goal Input Form ---
    with st.form("new_goal_form", clear_on_submit=True):
        col1, col2 = st.columns([0.7, 0.3])
        with col1:
            new_goal = st.text_input("Enter a new wellness goal:", label_visibility="collapsed", placeholder="Enter a new wellness goal...")
        with col2:
            target_date = st.date_input("Target Date", min_value=datetime.today(), label_visibility="collapsed")
        
        submitted = st.form_submit_button("➕ Add New Goal")
        if submitted and new_goal:
            st.session_state.wellness_goals.append({
                "goal": new_goal,
                "status": "Not Started",
                "key": str(uuid.uuid4()),
                "target_date": target_date,
                "sub_tasks": []
            })
            st.rerun()

    st.subheader("📈 Your Goals")

    # --- Display Progress Bar ---
    if st.session_state.wellness_goals:
        # Auto-migrate old goals to new data structure
        for i, goal in enumerate(st.session_state.wellness_goals):
            if "sub_tasks" not in goal:
                st.session_state.wellness_goals[i]["sub_tasks"] = []

        completed_count = sum(1 for g in st.session_state.wellness_goals if g.get("status") == "Completed")
        total_count = len(st.session_state.wellness_goals)
        progress_ratio = completed_count / total_count if total_count > 0 else 0
        st.progress(progress_ratio, text=f"{completed_count}/{total_count} Goals Completed")

        if completed_count > 0 and completed_count == total_count:
            st.balloons()
            st.success("🎉 You've completed all your goals! Amazing work!")

    # --- Display and Manage Goals ---
    if not st.session_state.wellness_goals:
        st.info("You haven't set any goals yet. Add one above to get started!")
    else:
        goal_indices_to_delete = []
        for i, goal in enumerate(st.session_state.wellness_goals):
            goal_key = goal['key']

            # --- Automatic Status Update Logic ---
            if goal.get("sub_tasks"):
                all_subs_completed = all(st["completed"] for st in goal["sub_tasks"])
                if all_subs_completed:
                    st.session_state.wellness_goals[i]["status"] = "Completed"
                elif any(st["completed"] for st in goal["sub_tasks"]):
                    st.session_state.wellness_goals[i]["status"] = "In Progress"
                else:
                    st.session_state.wellness_goals[i]["status"] = "Not Started"
            
            st.markdown("--- ")
            
            # --- Main Goal Display ---
            col_title, col_delete_goal = st.columns([0.9, 0.1])
            with col_title:
                st.subheader(goal["goal"])
            with col_delete_goal:
                if st.button("🗑️", key=f"delete_goal_{goal_key}", help="Delete this entire goal"):
                    goal_indices_to_delete.append(i)
                    st.rerun()

            # --- Goal Details (Status, Date, Sub-task progress) ---
            status = goal.get("status", "Not Started")
            color = "green" if status == "Completed" else "orange" if status == "In Progress" else "blue"
            
            sub_task_count = len(goal.get("sub_tasks", []))
            completed_sub_tasks = sum(1 for st in goal.get("sub_tasks", []) if st["completed"])

            meta_col1, meta_col2, meta_col3 = st.columns(3)
            with meta_col1:
                st.markdown(f":{color}[●] **Status:** {status}")
            with meta_col2:
                if "target_date" in goal and goal["target_date"]:
                    days_remaining = (goal["target_date"] - datetime.now().date()).days
                    if status != "Completed" and days_remaining < 0:
                        st.markdown(f"🗓️ **Target:** {goal['target_date'].strftime('%b %d')} (Overdue)")
                    else:
                        st.markdown(f"🗓️ **Target:** {goal['target_date'].strftime('%b %d, %Y')}")
            with meta_col3:
                st.markdown(f"✅ **Sub-tasks:** {completed_sub_tasks}/{sub_task_count}")

            # --- Sub-task Management --- 
            with st.expander("Manage Sub-tasks"):
                # --- Add new sub-task ---
                with st.form(f"sub_task_form_{goal_key}", clear_on_submit=True):
                    new_sub_task_text = st.text_input("Add a new sub-task", placeholder="Break it down...", label_visibility="collapsed")
                    if st.form_submit_button("➕ Add Sub-task"):
                        if new_sub_task_text:
                            st.session_state.wellness_goals[i]["sub_tasks"].append({
                                "task": new_sub_task_text,
                                "completed": False,
                                "key": str(uuid.uuid4())
                            })
                            st.rerun()

                # --- Display and manage sub-tasks ---
                sub_indices_to_delete = []
                for sub_i, sub_task in enumerate(goal["sub_tasks"]):
                    sub_task_key = sub_task['key']
                    sub_col1, sub_col2 = st.columns([0.9, 0.1])
                    with sub_col1:
                        is_completed = st.checkbox(
                            sub_task["task"],
                            value=sub_task["completed"],
                            key=f"subtask_{sub_task_key}"
                        )
                        if is_completed != sub_task["completed"]:
                            st.session_state.wellness_goals[i]["sub_tasks"][sub_i]["completed"] = is_completed
                            st.rerun()
                    with sub_col2:
                        if st.button("🗑️", key=f"delete_subtask_{sub_task_key}", help="Delete sub-task"):
                            sub_indices_to_delete.append(sub_i)
                
                if sub_indices_to_delete:
                    for index in sorted(sub_indices_to_delete, reverse=True):
                        del st.session_state.wellness_goals[i]["sub_tasks"][index]
                    st.rerun()

        if goal_indices_to_delete:
            for index in sorted(goal_indices_to_delete, reverse=True):
                del st.session_state.wellness_goals[index]
            st.rerun()<|MERGE_RESOLUTION|>--- conflicted
+++ resolved
@@ -208,10 +208,8 @@
     if "self_check_history" not in st.session_state:
         st.session_state.self_check_history = []
 
-<<<<<<< HEAD
     with st.container(border=True):
         st.subheader("How are you feeling today?")
-=======
     stress = st.slider("How stressed are you feeling today?", 0, 10, 5)
     sleep = st.slider("How many hours did you sleep last night?", 0, 12, 7)
     mood = st.slider("How is your overall mood today?", 0, 10, 6)
@@ -231,7 +229,6 @@
         else:
             for tip in tips:
                 st.warning(tip)
->>>>>>> b242ae12
         
         col1, col2 = st.columns(2)
         
