import streamlit as st
import webbrowser
from datetime import datetime
from core.utils import create_new_conversation, get_current_time
from core.theme import get_current_theme, toggle_theme, set_palette, PALETTES
from components.mood_dashboard import render_mood_dashboard, MoodTracker
from components.profile import initialize_profile_state, render_profile_section
from components.focus_session import render_focus_session
from components.quick_coping_cards import render_quick_coping_cards
from streamlit_js_eval import streamlit_js_eval
import requests
import base64 

def set_background(image_path):
    with open(image_path, "rb") as image_file:
        encoded_string = base64.b64encode(image_file.read()).decode()

    css = """
    <style>
    /* Entire app background */
    html, body, [data-testid="stApp"] {
        background-image: url("data:image/png;base64,{BASE64}");
        background-size: cover;
        background-position: center;
        background-repeat: no-repeat;
        background-attachment: fixed;
    }

    /* Main content transparency */
    .block-container {
        background-color: rgba(255, 255, 255, 0);
    }

    /* Sidebar: brighter translucent background */
    [data-testid="stSidebar"] {
        background-color: rgba(255, 255, 255, 0.6);
        color: black;
    }

    /* Header bar: fully transparent */
    [data-testid="stHeader"] {
        background-color: rgba(0, 0, 0, 0);
    }

    /* Hide left/right arrow at sidebar bottom */
    button[title="Close sidebar"],
    button[title="Open sidebar"] {
        display: none !important;
    }

    /* 🌟 Custom link styling */
    a {
        color: #ffffff !important;   /* White links */
        font-weight: 500;
        text-decoration: none;
    }
    a:hover {
        color: #FFD700 !important;   /* Gold hover */
        text-decoration: underline;
    }
    </style>
    """

    st.markdown(css.replace("{BASE64}", encoded_string), unsafe_allow_html=True)


# ✅ Set your background image
set_background("static_files/lavender.png")


# --- Structured Emergency Resources ---
GLOBAL_RESOURCES = [
    {"name": "Befrienders Worldwide", "desc": "Emotional support to prevent suicide worldwide.",
        "url": "https://www.befrienders.org/"},
    {"name": "International Association for Suicide Prevention (IASP)", "desc": "Find a crisis center anywhere in the world.",
     "url": "https://www.iasp.info/resources/Crisis_Centres/"},
    {"name": "Crisis Text Line", "desc": "Text-based support available in the US, UK, Canada, and Ireland.",
     "url": "https://www.crisistextline.org/"},
    {"name": "The Trevor Project", "desc": "Crisis intervention and suicide prevention for LGBTQ young people.",
     "url": "https://www.thetrevorproject.org/"},
    {"name": "Child Helpline International", "desc": "A global network of child helplines for young people in need of help.",
     "url": "https://www.childhelplineinternational.org/"}
]


def get_country_from_coords(lat, lon):
    try:
        url = f"https://geocode.maps.co/reverse?lat={lat}&lon={lon}"
        resp = requests.get(url, timeout=5)
        if resp.status_code == 200:
            data = resp.json()
            return data.get("address", {}).get("country_code", "").upper()
    except:
        pass
    return None

def get_user_country():
    # 1. Try to get user's actual browser location (via JS)
    coords = streamlit_js_eval(
        js_expressions="""
            new Promise((resolve, reject) => {
                navigator.geolocation.getCurrentPosition(
                    position => resolve({
                        latitude: position.coords.latitude,
                        longitude: position.coords.longitude
                    }),
                    error => resolve(null)
                );
            });
        """,
        key="get_coords"
    )

    if coords and "latitude" in coords and "longitude" in coords:
        country = get_country_from_coords(coords["latitude"], coords["longitude"])
        if country:
            return country

    # 2. Fallback to IP-based location using ipapi.co (no key required)
    try:
        resp = requests.get("https://ipapi.co/json/", timeout=3)
        if resp.status_code == 200:
            return resp.json().get("country_code", "").upper()
    except:
        pass

    return None  # final fallback if everything fails

country_helplines = {
    "US": [
        "National Suicide Prevention Lifeline: 988",
        "Crisis Text Line: Text HOME to 741741",
        "SAMHSA National Helpline: 1-800-662-4357"
    ],
    "IN": [
        "AASRA: 9152987821",
        "Sneha Foundation: 044-24640050"
    ],
    "GB": [
        "Samaritans: 116 123",
        "Shout 85258: Text SHOUT to 85258"
    ],
    "AU": [
        "Lifeline: 13 11 14",
        "Suicide Call Back Service: 1300 659 467"
    ],
    "CA": [
        "Crisis Services Canada: 1-833-456-4566",
        "Kids Help Phone: 1-800-668-6868"
    ],
    "DE": [
        "Telefonseelsorge: 0800 1110111 or 0800 1110222"
    ],
    "FR": [
        "Suicide Écoute: 01 45 39 40 00"
    ],
    "NZ": [
        "Lifeline Aotearoa: 0800 543 354",
        "Youthline: 0800 376 633"
    ],
    "ZA": [
        "SADAG (South African Depression and Anxiety Group): 0800 567 567"
    ]
}

country_names = {
    "US": "United States",
    "IN": "India",
    "GB": "United Kingdom",
    "AU": "Australia",
    "CA": "Canada",
    "DE": "Germany",
    "FR": "France",
    "NZ": "New Zealand",
    "ZA": "South Africa"
}
IASP_LINK = "https://findahelpline.com/"

# Enhanced Knowledge Base with icons
mental_health_resources_full = {
    "Depression & Mood Disorders": {
        "icon": "😔",
        "description": "Information on understanding and coping with depression, persistent depressive disorder, and other mood-related challenges.",
        "links": [
            {"label": "NIMH - Depression", "url": "https://www.nimh.nih.gov/health/topics/depression"},
            {"label": "Mayo Clinic - Depression", "url": "https://www.mayoclinic.org/diseases-conditions/depression/symptoms-causes/syc-20356007"}
        ],
        "tags": ["Depression", "Mood Disorders", "Mental Health", "Coping Skills"]
    },
    "Anxiety & Panic Disorders": {
        "icon": "😨",
        "description": "Guidance on managing generalized anxiety, social anxiety, panic attacks, and phobias.",
        "links": [
            {"label": "ADAA - Anxiety & Depression", "url": "https://adaa.org/"},
            {"label": "NIMH - Anxiety Disorders", "url": "https://www.nimh.nih.gov/health/topics/anxiety-disorders"}
        ],
        "tags": ["Anxiety", "Panic Attacks", "Phobias", "Stress Management", "Mental Health"]
    },
    "Bipolar Disorder": {
        "icon": "🎭",
        "description": "Understanding the complexities of bipolar disorder, including mood swings and treatment options.",
        "links": [
            {"label": "NIMH - Bipolar Disorder", "url": "https://www.nimh.nih.gov/health/topics/bipolar-disorder"}
        ],
        "tags": ["Bipolar", "Mood Disorders", "Mental Health", "Treatment Options"]
    },
    "PTSD & Trauma": {
        "icon": "🧠",
        "description": "Resources for individuals experiencing post-traumatic stress disorder and other trauma-related conditions.",
        "links": [
            {"label": "PTSD: National Center", "url": "https://www.ptsd.va.gov/"}
        ],
        "tags": ["PTSD", "Trauma", "Mental Health", "Coping Skills"]
    },
    "OCD & Related Disorders": {
        "icon": "🔄",
        "description": "Support and information for obsessive-compulsive disorder, body dysmorphic disorder, and hoarding disorder.",
        "links": [
            {"label": "IOCDF - OCD", "url": "https://iocdf.org/"}
        ],
        "tags": ["OCD", "Mental Health", "Coping Skills"]
    },
    "Coping Skills & Self-Care": {
        "icon": "❤️‍🩹",
        "description": "Practical strategies and techniques for stress management, emotional regulation, and daily well-being.",
        "links": [
            {"label": "HelpGuide - Stress Management", "url": "https://www.helpguide.org/articles/stress/stress-management.htm"}
        ],
        "tags": ["Coping Skills", "Self-Care", "Stress Management", "Emotional Regulation", "Well-being", "Mindfulness"]
    },
    "Therapy & Treatment Options": {
        "icon": "🗣️",
        "description": "Overview of various therapeutic approaches, including CBT, DBT, and finding a therapist.",
        "links": [
            {"label": "APA - Finding a Therapist", "url": "https://www.apa.org/helpcenter/choose-therapist"}
        ],
        "tags": ["Therapy", "Treatment Options", "CBT", "DBT", "Mental Health Professionals"]
    }
}
st.title("🧰 Self Help Tools")

tools = {
    "focus": {"name": "Focus Session", "icon": "🧘"},
    "mood_dashboard": {"name": "Mood Dashboard", "icon": "📊"},
    "mental_check": {"name": "Mental Health Check", "icon": "🧠"},
    "knowledge": {"name": "Knowledge Base", "icon": "📚"},
    "crisis": {"name": "Crisis Support", "icon": "☎️"},
    "quizzes": {"name": "PsyToolkit Quizzes", "icon": "🧪"},
    "quick_coping": {"name": "Quick Coping Cards", "icon": "🃏"},
    "grounding_exercise": {"name": "Grounding Exercise", "icon": "🌳"},
}

# --- Initialize session state for favorites and recents ---
if "active_tool" not in st.session_state:
    st.session_state.active_tool = ""
<<<<<<< HEAD
if "recent_tools" not in st.session_state:
    st.session_state.recent_tools = []
=======
>>>>>>> 7df12d02
if "favorite_tools" not in st.session_state:
    st.session_state.favorite_tools = []

# --- Display Favorite Tools ---
if st.session_state.favorite_tools:
    st.subheader("⭐ Favorites")
    # Limit to 4 columns for favorites
    fav_cols = st.columns(min(len(st.session_state.favorite_tools), 4))
    for i, tool_id in enumerate(st.session_state.favorite_tools):
        with fav_cols[i % 4]:
            if st.button(f"{tools[tool_id]['icon']} {tools[tool_id]['name']}", key=f"fav_{tool_id}", use_container_width=True):
                st.session_state.active_tool = tool_id
<<<<<<< HEAD
                # Add to recents when a favorite is clicked
                if tool_id not in st.session_state.recent_tools:
                    st.session_state.recent_tools.insert(0, tool_id)
                    # Keep recents list to a max of 4
                    if len(st.session_state.recent_tools) > 4:
                        st.session_state.recent_tools.pop()
                st.rerun()

# --- Display Recent Tools ---
if st.session_state.recent_tools:
    st.subheader("🕓 Recents")
    # Limit to 4 columns for recents
    rec_cols = st.columns(min(len(st.session_state.recent_tools), 4))
    for i, tool_id in enumerate(st.session_state.recent_tools):
        with rec_cols[i % 4]:
            if st.button(f"{tools[tool_id]['icon']} {tools[tool_id]['name']}", key=f"rec_{tool_id}", use_container_width=True):
                st.session_state.active_tool = tool_id
=======
>>>>>>> 7df12d02
                st.rerun()

# --- Display All Tools with Favorite Toggles ---
st.subheader("All Tools")
# Use 2 columns for the main tool list
cols = st.columns(2)
for i, (tool_id, tool_info) in enumerate(tools.items()):
    with cols[i % 2]:
        # Create a layout with the main button and a smaller favorite button
        col1, col2 = st.columns([0.8, 0.2])
        with col1:
            if st.button(f"{tool_info['icon']} {tool_info['name']}", use_container_width=True, key=f"tool_{tool_id}"):
                st.session_state.active_tool = tool_id
<<<<<<< HEAD
                # Add to recents when a tool is clicked
                if tool_id not in st.session_state.recent_tools:
                    st.session_state.recent_tools.insert(0, tool_id)
                    # Keep recents list to a max of 4
                    if len(st.session_state.recent_tools) > 4:
                        st.session_state.recent_tools.pop()
=======
>>>>>>> 7df12d02
                st.rerun()

        with col2:
            # Check if the tool is already a favorite
            is_favorited = tool_id in st.session_state.favorite_tools
            # Use a star icon to indicate favorite status
            if st.button("⭐" if is_favorited else "☆", key=f"fav_toggle_{tool_id}", use_container_width=True):
                if is_favorited:
                    st.session_state.favorite_tools.remove(tool_id)
                else:
                    st.session_state.favorite_tools.append(tool_id)
                st.rerun()

st.markdown("---")

# --- RENDER SELECTED TOOL ---
if st.session_state.active_tool == "focus":
    st.header("🧘 Focus Session")
    render_focus_session()
    # st.session_state.show_focus_session = True
    

elif st.session_state.active_tool == "mood_dashboard":
    render_mood_dashboard()

elif st.session_state.active_tool == "mental_check":
    st.header("🧠 Mental Health Check")
    mood_options_map = {
        "😔 Very Low": "very_low",
        "😐 Low": "low",
        "😊 Okay": "okay",
        "😄 Good": "good",
        "🌟 Great": "great"
    }
    mood_labels = list(mood_options_map.keys())
    selected_mood_label = st.radio("Mood Scale", options=mood_labels, index=mood_labels.index("😊 Okay"), horizontal=True)
    st.session_state.current_mood_val = mood_options_map[selected_mood_label]

    journal_prompt_text = {
        "very_low": "What's weighing on your mind today?",
        "low": "What are your thoughts right now?",
        "okay": "Anything specific on your mind today?",
        "good": "What made you feel good today?",
        "great": "What's making you shine today?"
    }.get(st.session_state.current_mood_val, "Reflect on your mood:")

    if "mood_journal_entry" not in st.session_state:
        st.session_state.mood_journal_entry = ""
    if "mood_tip_display" not in st.session_state:
        st.session_state.mood_tip_display = ""
    if "mood_entry_status" not in st.session_state:
        st.session_state.mood_entry_status = ""

    st.text_area(f"✏️ {journal_prompt_text}", key="mood_journal_area", value=st.session_state.mood_journal_entry, height=70)

    st.markdown("**Why are you feeling this way?**")
    if "custom_reasons" not in st.session_state:
        st.session_state.custom_reasons = []
    
    default_reasons = ["No specific reason", "Work", "Family", "Health", "Relationships", "Financial", "Social", "Personal goals", "Weather", "Other"]
    all_reasons = default_reasons + st.session_state.custom_reasons
    
    selected_reason = st.selectbox("Select a reason (optional):", options=all_reasons, key="mood_reason_select")
    
    new_custom_reason = st.text_input("Add a custom reason (optional):", key="new_custom_reason_input")
    if st.button("Add Custom Reason", key="add_custom_reason_button") and new_custom_reason.strip():
        if new_custom_reason.strip() not in st.session_state.custom_reasons:
            st.session_state.custom_reasons.append(new_custom_reason.strip())
            st.session_state.new_custom_reason_input = "" # Clear input after adding
            st.rerun()

    st.markdown("**What did you do today?** (optional)")
    if "custom_activities" not in st.session_state:
        st.session_state.custom_activities = []
    if "selected_activities" not in st.session_state:
        st.session_state.selected_activities = []

    default_activities = ["Exercise", "Socialized", "Ate healthy", "Slept well", "Meditated", "Worked", "Relaxed", "Hobbies"]
    all_activities_options = sorted(list(set(default_activities + st.session_state.custom_activities)))

    # Display checkboxes for all activities
    cols_per_row = 2
    num_cols = st.columns(cols_per_row)
    for i, activity in enumerate(all_activities_options):
        with num_cols[i % cols_per_row]:
            # Use a unique key for each checkbox
            if st.checkbox(f"✅ {activity}", key=f"activity_checkbox_{activity}", value=activity in st.session_state.selected_activities):
                if activity not in st.session_state.selected_activities:
                    st.session_state.selected_activities.append(activity)
            else:
                if activity in st.session_state.selected_activities:
                    st.session_state.selected_activities.remove(activity)

    new_custom_activity = st.text_input("Add a custom activity (optional):", key="new_custom_activity_input")
    if st.button("Add Custom Activity", key="add_custom_activity_button") and new_custom_activity.strip():
        if new_custom_activity.strip() not in st.session_state.custom_activities:
            st.session_state.custom_activities.append(new_custom_activity.strip())
            st.session_state.new_custom_activity_input = "" # Clear input after adding
            st.rerun()
    
    # Update the activities list to be saved
    activities = st.session_state.selected_activities

    tips_for_mood = {
        "very_low": "Remember, it's okay not to be okay. Consider connecting with a professional.",
        "low": "Even small steps help. Try a brief mindful moment or gentle activity.",
        "okay": "Keep nurturing your well-being. What's one thing you can do to maintain this?",
        "good": "That's wonderful! Savor this feeling and perhaps share your positivity.",
        "great": "Fantastic! How can you carry this energy forward into your day?"
    }.get(st.session_state.current_mood_val, "A general tip for your mood.")

    col_tip, col_talk = st.columns(2)
    with col_tip:
        if st.button("Get Tip & Save Entry"):
            if "mood_tracker" not in st.session_state:
                st.session_state.mood_tracker = MoodTracker()
            st.session_state.mood_tracker.add_mood_entry(
                st.session_state.current_mood_val,
                st.session_state.get("mood_journal_area", ""),
                selected_reason,
                activities
            )
            st.session_state.mood_tip_display = tips_for_mood
            st.session_state.mood_entry_status = f"Mood entry for '{selected_mood_label}' saved."
            st.session_state.mood_journal_entry = ""

    with col_talk:
        if st.button("Ask TalkHeal"):
            if st.session_state.mood_journal_area.strip():
                st.session_state.pre_filled_chat_input = st.session_state.mood_journal_area
                st.session_state.send_chat_message = True
                st.session_state.mood_journal_entry = ""
                st.session_state.mood_tip_display = ""
                st.session_state.mood_entry_status = ""
                st.rerun()
            else:
                st.warning("Please enter your thoughts before asking TalkHeal.")

    if st.session_state.mood_tip_display:
        st.success(st.session_state.mood_tip_display)
    if st.session_state.mood_entry_status:
        st.info(st.session_state.mood_entry_status)

elif st.session_state.active_tool == "knowledge":
    st.header("📚 Resources & Knowledge Base")

    all_tags = sorted(list(set(tag for data in mental_health_resources_full.values() for tag in data.get("tags", []))))
    selected_tags = st.multiselect("Filter by Tags:", options=all_tags, placeholder="Select tags to filter resources")

    query = st.text_input("Search resources by topic...", placeholder="e.g., anxiety, ptsd, self-care")

    # Filter topics based on search query and selected tags
    filtered_topics = {}
    for topic, data in mental_health_resources_full.items():
        matches_query = True
        if query:
            matches_query = query.lower() in topic.lower() or query.lower() in data['description'].lower()

        matches_tags = True
        if selected_tags:
            matches_tags = any(tag in data.get("tags", []) for tag in selected_tags)

        if matches_query and matches_tags:
            filtered_topics[topic] = data

    if not filtered_topics:
        st.info(f"No resources found matching your criteria. Please try another search term or different tags.")
    else:
        # Use st.expander for a cleaner, more scalable layout
        for topic, data in filtered_topics.items():
            with st.expander(f"{data['icon']} {topic}", expanded=bool(query) or bool(selected_tags)):
                st.info(data['description'])

                st.markdown("Tags: " + ", ".join([f"`{tag}`" for tag in data.get("tags", [])]))

                for link in data['links']:
                    st.markdown(f"**[{link['label']}]({link['url']})**")
                    # Extract domain for context
                    domain = link['url'].split('/')[2]
                    st.caption(f"🔗 {domain}")
                st.markdown("---")

elif st.session_state.active_tool == "crisis":
    st.header("☎️ Crisis Support")
    for r in GLOBAL_RESOURCES:
        st.markdown(f"**{r['name']}**: {r['desc']} [Visit Website]({r['url']})")
    
    st.info("""
    **What to expect when you call a helpline:**
    You'll connect with a trained crisis counselor who can provide confidential support.
    You don't need to be suicidal to call; they can help with various emotional distress.
    They are there to listen without judgment and help you explore options.
    """)

    user_country_auto = get_user_country()
    st.markdown("### 🚨 Emergency Help")

    # Allow user to manually select country
    all_available_countries = sorted(list(country_helplines.keys()))
    default_country_index = 0
    if user_country_auto and user_country_auto in all_available_countries:
        default_country_index = all_available_countries.index(user_country_auto)

    selected_country = st.selectbox(
        "Select your country for local helplines:",
        options=all_available_countries,
        index=default_country_index,
        format_func=lambda x: f"{x} - {country_names.get(x, 'Unknown')}"
    )

    if selected_country and selected_country in country_helplines:
        st.markdown(f"**Helplines for {selected_country} ({country_names.get(selected_country, 'Unknown')}):**")
        for line in country_helplines[selected_country]:
            st.markdown(f"• {line}")
    else:
        st.markdown(f"[Find help worldwide via IASP]({IASP_LINK})")

elif st.session_state.active_tool == "quizzes":
    st.header("🧪 Take PsyToolkit Verified Quizzes")
    quizzes = [
        {
            "name": "GAD-7 (Anxiety Assessment)",
            "desc": "Measures severity of generalized anxiety symptoms.",
            "url": "https://www.psytoolkit.org/cgi-bin/3.6.0/survey?s=u8bAf",
            "score": "0–4: Minimal, 5–9: Mild, 10–14: Moderate, 15–21: Severe"
        },
        {
            "name": "PHQ-9 (Depression Assessment)",
            "desc": "Screens for presence and severity of depression.",
            "url": "https://www.psytoolkit.org/cgi-bin/3.6.0/survey?s=Hj32b",
            "score": "0–4: Mild, 5–9: Moderate, 10–14: Moderately Severe, 15–19: Severe"
        },
        {
            "name": "WHO-5 Well-Being Index",
            "desc": "Five simple questions to assess well-being. 0 (poor) to 100 (excellent).",
            "url": "https://www.psytoolkit.org/cgi-bin/3.6.0/survey?s=POqLJ",
            "score": "Score <= 50 may indicate need for further assessment."
        },
        {
            "name": "DASS (Depression, Anxiety, Stress Scale)",
            "desc": "Measures all three using one combined form.",
            "url": "https://www.psytoolkit.org/cgi-bin/3.6.0/survey?s=HvfDY",
            "score": "Normal to Extremely Severe per subscale"
        }
    ]
    for q in quizzes:
        st.markdown(f"**{q['name']}**\n\n*{q['desc']}*\n\n[Take Quiz]({q['url']})\n\nScore Info: {q['score']}")
        st.markdown("---")

elif st.session_state.active_tool == "quick_coping":
    render_quick_coping_cards()

elif st.session_state.active_tool == "grounding_exercise":
    st.header("🌳 5-4-3-2-1 Grounding Exercise")

    if "grounding_step" not in st.session_state:
        st.session_state.grounding_step = 0
    if "grounding_responses" not in st.session_state:
        st.session_state.grounding_responses = {
            "see": [], "feel": [], "hear": [], "smell": [], "taste": []
        }

    steps = [
        {"prompt": "5 things you can SEE", "key": "see", "count": 5},
        {"prompt": "4 things you can FEEL", "key": "feel", "count": 4},
        {"prompt": "3 things you can HEAR", "key": "hear", "count": 3},
        {"prompt": "2 things you can SMELL", "key": "smell", "count": 2},
        {"prompt": "1 thing you can TASTE", "key": "taste", "count": 1}
    ]

    if st.session_state.grounding_step < len(steps):
        current_step_info = steps[st.session_state.grounding_step]
        st.subheader(f"Step {st.session_state.grounding_step + 1}: {current_step_info['prompt']}")
        st.write(f"List {current_step_info['count']} items, one per line.")

        # Use a unique key for the text area to prevent issues on re-renders
        input_key = f"grounding_input_{current_step_info['key']}"
        user_input = st.text_area("Your observations:", key=input_key, height=150)

        col_next, col_reset = st.columns([1, 1])
        with col_next:
            if st.button("Next Step", use_container_width=True):
                responses = [item.strip() for item in user_input.split('\n') if item.strip()]
                if len(responses) < current_step_info['count']:
                    st.warning(f"Please list at least {current_step_info['count']} items.")
                else:
                    st.session_state.grounding_responses[current_step_info['key']] = responses
                    st.session_state.grounding_step += 1
                    # Clear the text area for the next step
                    st.rerun()
        with col_reset:
            if st.button("Start Over", use_container_width=True):
                st.session_state.grounding_step = 0
                st.session_state.grounding_responses = {
                    "see": [], "feel": [], "hear": [], "smell": [], "taste": []
                }
                st.rerun()
    else:
        st.subheader("Grounding Exercise Complete!")
        st.success("You've completed the 5-4-3-2-1 grounding exercise. Take a deep breath.")
        st.markdown("### Your Responses:")
        for key, value in st.session_state.grounding_responses.items():
            st.markdown(f"**{key.capitalize()}:**")
            for item in value:
                st.write(f"- {item}")
        
        if st.button("Start New Exercise", use_container_width=True):
            st.session_state.grounding_step = 0
            st.session_state.grounding_responses = {
                "see": [], "feel": [], "hear": [], "smell": [], "taste": []
            }
            st.rerun()<|MERGE_RESOLUTION|>--- conflicted
+++ resolved
@@ -9,7 +9,7 @@
 from components.quick_coping_cards import render_quick_coping_cards
 from streamlit_js_eval import streamlit_js_eval
 import requests
-import base64 
+import base64
 
 def set_background(image_path):
     with open(image_path, "rb") as image_file:
@@ -253,11 +253,8 @@
 # --- Initialize session state for favorites and recents ---
 if "active_tool" not in st.session_state:
     st.session_state.active_tool = ""
-<<<<<<< HEAD
 if "recent_tools" not in st.session_state:
     st.session_state.recent_tools = []
-=======
->>>>>>> 7df12d02
 if "favorite_tools" not in st.session_state:
     st.session_state.favorite_tools = []
 
@@ -270,7 +267,6 @@
         with fav_cols[i % 4]:
             if st.button(f"{tools[tool_id]['icon']} {tools[tool_id]['name']}", key=f"fav_{tool_id}", use_container_width=True):
                 st.session_state.active_tool = tool_id
-<<<<<<< HEAD
                 # Add to recents when a favorite is clicked
                 if tool_id not in st.session_state.recent_tools:
                     st.session_state.recent_tools.insert(0, tool_id)
@@ -288,8 +284,6 @@
         with rec_cols[i % 4]:
             if st.button(f"{tools[tool_id]['icon']} {tools[tool_id]['name']}", key=f"rec_{tool_id}", use_container_width=True):
                 st.session_state.active_tool = tool_id
-=======
->>>>>>> 7df12d02
                 st.rerun()
 
 # --- Display All Tools with Favorite Toggles ---
@@ -303,15 +297,12 @@
         with col1:
             if st.button(f"{tool_info['icon']} {tool_info['name']}", use_container_width=True, key=f"tool_{tool_id}"):
                 st.session_state.active_tool = tool_id
-<<<<<<< HEAD
                 # Add to recents when a tool is clicked
                 if tool_id not in st.session_state.recent_tools:
                     st.session_state.recent_tools.insert(0, tool_id)
                     # Keep recents list to a max of 4
                     if len(st.session_state.recent_tools) > 4:
                         st.session_state.recent_tools.pop()
-=======
->>>>>>> 7df12d02
                 st.rerun()
 
         with col2:
