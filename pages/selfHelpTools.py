--- conflicted
+++ resolved
@@ -60,7 +60,7 @@
     )
 import streamlit as st
 # ✅ Set your background image
-<<<<<<< HEAD
+ background-update
 def set_background_by_mood(mood_scale):
     image_map = {
         1: "https://raw.githubusercontent.com/Martina-stack/TalkHeal-MartinaN/main/dark.png",         # Very Bad
@@ -93,10 +93,9 @@
         """,
         unsafe_allow_html=True
     )
-=======
 set_background("static_files/lavender.png")
 
->>>>>>> 2d0b9d7f
+main
 
 # --- Structured Emergency Resources ---
 GLOBAL_RESOURCES = [
