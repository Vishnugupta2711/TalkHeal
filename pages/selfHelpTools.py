--- conflicted
+++ resolved
@@ -220,11 +220,10 @@
 # --- Initialize session state for favorites and recents ---
 if "active_tool" not in st.session_state:
     st.session_state.active_tool = ""
-<<<<<<< HEAD
+
 if "recent_tools" not in st.session_state:
     st.session_state.recent_tools = []
-=======
->>>>>>> 7df12d02
+
 if "favorite_tools" not in st.session_state:
     st.session_state.favorite_tools = []
 
@@ -237,7 +236,7 @@
         with fav_cols[i % 4]:
             if st.button(f"{tools[tool_id]['icon']} {tools[tool_id]['name']}", key=f"fav_{tool_id}", use_container_width=True):
                 st.session_state.active_tool = tool_id
-<<<<<<< HEAD
+
                 # Add to recents when a favorite is clicked
                 if tool_id not in st.session_state.recent_tools:
                     st.session_state.recent_tools.insert(0, tool_id)
@@ -257,10 +256,6 @@
                 st.session_state.active_tool = tool_id
                 st.rerun()
 
-=======
-                st.rerun()
-
->>>>>>> 7df12d02
 # --- Display All Tools with Favorite Toggles ---
 st.subheader("All Tools")
 # Use 2 columns for the main tool list
@@ -272,16 +267,30 @@
         with col1:
             if st.button(f"{tool_info['icon']} {tool_info['name']}", use_container_width=True, key=f"tool_{tool_id}"):
                 st.session_state.active_tool = tool_id
-<<<<<<< HEAD
                 # Add to recents when a tool is clicked
                 if tool_id not in st.session_state.recent_tools:
                     st.session_state.recent_tools.insert(0, tool_id)
                     # Keep recents list to a max of 4
                     if len(st.session_state.recent_tools) > 4:
                         st.session_state.recent_tools.pop()
-=======
->>>>>>> 7df12d02
-                st.rerun()
+                st.rerun()
+
+
+                st.rerun()
+
+# --- Display All Tools with Favorite Toggles ---
+st.subheader("All Tools")
+# Use 2 columns for the main tool list
+cols = st.columns(2)
+for i, (tool_id, tool_info) in enumerate(tools.items()):
+    with cols[i % 2]:
+        # Create a layout with the main button and a smaller favorite button
+        col1, col2 = st.columns([0.8, 0.2])
+        with col1:
+            if st.button(f"{tool_info['icon']} {tool_info['name']}", use_container_width=True, key=f"tool_{tool_id}"):
+                st.session_state.active_tool = tool_id
+                st.rerun()
+
 
         with col2:
             # Check if the tool is already a favorite
