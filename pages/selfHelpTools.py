--- conflicted
+++ resolved
@@ -220,16 +220,11 @@
 # --- Initialize session state for favorites and recents ---
 if "active_tool" not in st.session_state:
     st.session_state.active_tool = ""
-<<<<<<< HEAD
+
 if "recent_tools" not in st.session_state:
     st.session_state.recent_tools = []
-=======
-
-if "recent_tools" not in st.session_state:
-    st.session_state.recent_tools = []
-
-
->>>>>>> 241226dc
+
+
 if "favorite_tools" not in st.session_state:
     st.session_state.favorite_tools = []
 
@@ -242,10 +237,7 @@
         with fav_cols[i % 4]:
             if st.button(f"{tools[tool_id]['icon']} {tools[tool_id]['name']}", key=f"fav_{tool_id}", use_container_width=True):
                 st.session_state.active_tool = tool_id
-<<<<<<< HEAD
-=======
-
->>>>>>> 241226dc
+
                 # Add to recents when a favorite is clicked
                 if tool_id not in st.session_state.recent_tools:
                     st.session_state.recent_tools.insert(0, tool_id)
@@ -284,10 +276,7 @@
                         st.session_state.recent_tools.pop()
                 st.rerun()
 
-<<<<<<< HEAD
-=======
-
->>>>>>> 241226dc
+
                 st.rerun()
 
 # --- Display All Tools with Favorite Toggles ---
