import streamlit as st
import json
import base64
from streamlit_lottie import st_lottie
from langchain_core.pydantic_v1 import BaseModel, Field
from langchain_core.messages import HumanMessage, SystemMessage
from langchain_google_genai import ChatGoogleGenerativeAI
from langchain_core.output_parsers import JsonOutputParser
from typing import List

st.set_page_config(page_title="🧘 Yoga for Mental Health", layout="centered")

def load_lottiefile(filepath: str):
    try:
        with open(filepath, "r") as f:
            return json.load(f)
    except FileNotFoundError:
        st.error(f"Lottie file not found at {filepath}.")
        return None

def get_base64_of_bin_file(bin_file):
    try:
        with open(bin_file, 'rb') as f:
            data = f.read()
        return base64.b64encode(data).decode()
    except FileNotFoundError:
        st.error(f"Background image not found at {bin_file}. Please check the path.")
        return ""

lottie_yoga = load_lottiefile("assets/yoga_animation.json")
<<<<<<< HEAD

# --- Load Yoga Data ---
try:
    with open(os.path.join("data", "Yoga.json"), "r") as f:
        yoga_data = json.load(f)
except FileNotFoundError:
    yoga_data = {}

background_image_path = "static_files/lavender.png"
=======
background_image_path = "lavender.png"
>>>>>>> 3957d9b5
base64_background_image = get_base64_of_bin_file(background_image_path)

st.markdown(f"""
<style>
html, body, [data-testid="stAppViewContainer"] {{
    background-image: url("data:image/jpeg;base64,{base64_background_image}");
    background-size: cover;
    background-position: center center;
    background-repeat: no-repeat;
    background-attachment: fixed; 
    margin: 0 !important;
    padding: 0 !important;
    height: auto;
    visibility: visible;
}}

html::before, body::before {{
    content: '';
    position: fixed;
    top: 0;
    left: 0;
    right: 0;
    bottom: 0;
    background: rgba(255, 255, 255, 0.3);
    z-index: -1;
}}

[data-testid="stVerticalBlock"],
section[data-testid="stVerticalBlock"] > div,
[data-testid="stSidebar"], 
.stRadio, .stSelectbox, .stTextArea,
.lottie-container,
div[style*="background-color"], 
div[style*="background:"]
{{
    background-color: transparent !important;
    background: transparent !important;
    box-shadow: none !important;
    border: none !important;
}}

h1, h2, h3, h4, h5, h6, p, span, strong, div, label {{
    color: #4a148c !important;
    text-shadow: 1px 1px 2px rgba(0,0,0,0.2);
}}

.lottie-container, 
div[data-testid="stVerticalBlock"]:has(div.stRadio),
div[data-testid="stVerticalBlock"]:has(div.stTextArea)
{{
    background-color: rgba(255, 255, 255, 0.7) !important; 
    border-radius: 12px;
    padding: 15px;
    margin-top: 100px;
    margin-bottom: 10px;
    box-shadow: 0 4px 15px rgba(0,0,0,0.1);
    backdrop-filter: blur(8px);
    border: 1px solid rgba(255, 255, 255, 0.8);
}}

[data-testid="stSidebar"] {{
    background-color: rgba(253, 208, 232, 0.4) !important;
    border-right: 2px solid rgba(245, 167, 208, 0.6) !important;
    backdrop-filter: blur(12px) brightness(1.1) !important;
    box-shadow: 4px 0 24px rgba(0,0,0,0.15) !important;
}}

header[data-testid="stHeader"] {{
    background-color: rgba(255, 230, 242, 0.4) !important;
    backdrop-filter: blur(8px) brightness(1.1) !important;
    box-shadow: 0 2px 10px rgba(0,0,0,0.1);
}}

hr, div[role="separator"], [data-testid="stHorizontalBlock"],
div[style*="rgba(245"], div[style*="#f5"], div[style*="rgb(245"] {{
    display: none !important;
    height: 0 !important;
    margin: 0 !important;
    padding: 0 !important;
    overflow: hidden !important;
    background: transparent !important;
    box-shadow: none !important;
    visibility: hidden !important;
}}

.block-container {{
    padding-top: 2rem !important; 
    padding-left: 2rem !important;
    padding-right: 2rem !important;
    margin-top: 0rem !important;
}}

.lottie-container {{
    margin-top: -20px;
    margin-bottom: -10px;
    padding: 15px;
    border-radius: 12px;
    background-color: rgba(252, 213, 236, 0.7);
    display: flex;
    justify-content: center;
    box-shadow: 0 4px 15px rgba(0,0,0,0.1);
    border: 1px solid rgba(255, 255, 255, 0.8);
    backdrop-filter: blur(8px);
}}

div[data-testid="stSelectbox"] * {{
    cursor: pointer !important;
}}

div[data-baseweb="popover"] > div > ul {{
    background-color: rgba(255, 255, 255, 0.6) !important;
    border: 1px solid rgba(255, 255, 255, 0.8) !important;
    border-radius: 12px;
    backdrop-filter: blur(10px) brightness(1.05) !important;
    box-shadow: 0 8px 30px rgba(0,0,0,0.2) !important;
}}

div[data-baseweb="popover"] li {{
    color: #4a148c !important;
    font-weight: 500;
    transition: background-color 0.2s ease;
}}

div[data-baseweb="popover"] li:hover {{
    background-color: rgba(255, 240, 246, 0.8) !important;
    color: #4a148c !important;
}}

div[data-baseweb="popover"] li[aria-selected="true"] {{
    background-color: rgba(184, 51, 162, 0.8) !important;
    color: white !important;
    font-weight: bold !important;
}}

div[style*="background-color: #fff0f6"] {{
    background-color: rgba(255, 240, 246, 0.7) !important;
    padding: 1.2rem;
    border-radius: 16px;
    margin-top: 1rem;
    box-shadow: 0 4px 15px rgba(0,0,0,0.1);
    border: 1px solid rgba(245, 167, 208, 0.8);
    backdrop-filter: blur(8px);
}}

div[style*="font-size: 24px"] {{
    color: #4a148c !important;
    font-weight: bold;
    text-shadow: none !important; 
}}

p[style*="font-style: italic"] {{
    color: #7b1fa2 !important;
    text-shadow: none !important;
}}

div[style*="background-color: #ffe6f2"] {{ 
    background-color: rgba(255, 230, 242, 0.7) !important; 
    border-left: 4px solid #d85fa7; 
    padding: 0.5rem;
    border-radius: 10px;
    margin-bottom: 0.4rem;
    font-size: 15px;
    color: #333 !important; 
    text-shadow: none !important;
    backdrop-filter: blur(5px);
}}

div[data-testid="stExpander"] > div:last-child {{
    background-color: rgba(255, 240, 246, 0.5) !important; 
    border-radius: 0 0 12px 12px;
    border-top: none;
    padding: 1rem;
    backdrop-filter: blur(6px);
}}

button[data-testid="stExpanderToggle"] {{
    background-color: rgba(255, 240, 246, 0.8) !important;
    border: 1px solid rgba(245, 167, 208, 0.8) !important;
    border-radius: 12px !important;
    color: #4a148c !important; 
    font-weight: bold !important;
    box-shadow: 0 2px 5px rgba(0,0,0,0.1);
    transition: all 0.2s ease;
}}

button[data-testid="stExpanderToggle"]:hover {{
    background-color: rgba(255, 240, 246, 0.9) !important;
    box-shadow: 0 4px 10px rgba(0,0,0,0.15);
}}

div[data-testid="stButton"] > button {{
    background: linear-gradient(to bottom, #ffffff, #f0f0f0);
    color: #4a148c !important; 
    border: 1px solid #cccccc !important; 
    border-radius: 12px !important;
    font-weight: bold !important;
    padding: 10px 20px !important;
    box-shadow: 
        0 4px 10px rgba(0, 0, 0, 0.1), 
        inset 0 1px 0 rgba(255, 255, 255, 0.6); 
    transition: all 0.2s ease;
}}

div[data-testid="stButton"] > button:hover {{
    background: linear-gradient(to bottom, #f0f0f0, #e0e0e0);
    box-shadow: 
        0 2px 5px rgba(0, 0, 0, 0.1), 
        inset 0 1px 0 rgba(255, 255, 255, 0.4);
}}

p, li, strong, div {{
    color: #333 !important;
    text-shadow: none !important;
}}

</style>
""", unsafe_allow_html=True)
class YogaAsana(BaseModel):
    sanskrit_name: str = Field(description="The Sanskrit name of the yoga pose.")
    english_name: str = Field(description="The English name of the yoga pose.")
    benefit: str = Field(description="A brief description of the mental health benefits of the pose.")
    steps: list[str] = Field(description="A list of step-by-step instructions to perform the pose.")


class YogaResponse(BaseModel):
    asanas: List[YogaAsana] = Field(description="A list of recommended yoga asanas.")
    mood: str = Field(description="The emotional state inferred from the user's input.")

def generate_yoga_asana_llm(mood_input: str):
    gemini_api_key = st.secrets.get("GEMINI_API_KEY")
    if not gemini_api_key:
        st.error("Gemini API key not found in secrets.toml. Please configure it.")
        return None

    llm = ChatGoogleGenerativeAI(model="gemini-2.5-pro", temperature=0.5, google_api_key=gemini_api_key)
    parser = JsonOutputParser(pydantic_object=YogaResponse)

    prompt_template = f"""
    You are an AI assistant specialized in recommending yoga asanas for mental well-being.
    Your task is to analyze a user's emotional state and recommend **3 suitable yoga poses**.
    The recommendation must be in a structured JSON format.

    Instructions:
    1. Infer the user's emotional state from their input.
    2. Choose **3 well-known yoga poses** that help with that specific emotion.
    3. For each pose, provide the Sanskrit name, English name, a brief benefit, and clear, concise steps.
    4. Ensure the output strictly follows the JSON schema provided below.

    JSON Schema:
    {parser.get_format_instructions()}

    User's emotional context: "{mood_input}"
    """
    
    messages = [
        SystemMessage(content="You are a helpful assistant for yoga recommendations."),
        HumanMessage(content=prompt_template)
    ]
    
    for _ in range(3):
        try:
            response = llm.invoke(messages)
            return parser.parse(response.content)
        except Exception:
            pass
            
    st.error("Failed to generate a valid yoga recommendation after multiple attempts. Please try again.")
    return None

def classify_intent(user_input):
    emotional_keywords = ["anxious", "stressed", "sad", "down", "tired", "calm", "happy", "frustrated", "overwhelmed", "depressed", "nervous", "worried"]
    greeting_keywords = ["hello", "hi", "hey", "greetings"]
    
    user_input_lower = user_input.lower()
    
    if any(word in user_input_lower for word in emotional_keywords):
        return "emotional_support"
    elif any(word in user_input_lower for word in greeting_keywords):
        return "greeting"
    else:
        return "other"

st.markdown('<div class="lottie-container">', unsafe_allow_html=True)
if lottie_yoga:
    st_lottie(lottie_yoga, height=220, key="yoga")
st.markdown('</div>', unsafe_allow_html=True)

st.markdown("<h1 style='text-align: center; color: #b833a2; margin-top: -15px;'>Yoga for Mental Wellness</h1>", unsafe_allow_html=True)
st.markdown("<p style='text-align: center; font-size: 17px;'>Tell me how you're feeling, and I'll suggest few calming yoga poses.</p>", unsafe_allow_html=True)

user_mood_input = st.text_area("How are you feeling today?", height=100, placeholder="e.g., I'm feeling really stressed and overwhelmed with work.", key="mood_input")

if "user_mood" not in st.session_state:
    st.session_state.user_mood = ""
if "yoga_recommendation" not in st.session_state:
    st.session_state.yoga_recommendation = None
if "last_mood_input" not in st.session_state:
    st.session_state.last_mood_input = ""

button_text = "Show Yoga Recommendations"
if st.session_state.last_mood_input and user_mood_input == st.session_state.last_mood_input:
    button_text = "Retry Yoga Recommendations"

if st.button(button_text, key="get_pose_button"):
    if not user_mood_input:
        st.warning("Please enter your mood to get a recommendation.")
    else:
        st.session_state.last_mood_input = user_mood_input 
        
        intent = classify_intent(user_mood_input)
        if intent == "emotional_support":
            st.session_state.user_mood = user_mood_input
            st.session_state.yoga_recommendation = None  
        elif intent == "greeting":
            st.info("Hello! I'm here to help with yoga poses for your mental well-being. Please tell me how you're feeling.")
            st.session_state.user_mood = ""
            st.session_state.yoga_recommendation = None
        else:
            st.warning("I can only provide yoga recommendations based on your mood. Please try describing how you're feeling.")
            st.session_state.user_mood = ""
            st.session_state.yoga_recommendation = None

if st.session_state.user_mood and not st.session_state.yoga_recommendation:
    with st.spinner("Finding a perfect yoga pose for you..."):
        yoga_recommendation = generate_yoga_asana_llm(st.session_state.user_mood)
        st.session_state.yoga_recommendation = yoga_recommendation

if st.session_state.yoga_recommendation:
    asanas = []
    if isinstance(st.session_state.yoga_recommendation, dict):
        asanas = st.session_state.yoga_recommendation.get('asanas', [])
    else:
        asanas = st.session_state.yoga_recommendation.asanas
    
    if asanas:
        for i, asana in enumerate(asanas, 1):
            st.markdown(f"<div style='background-color: #fff0f6; padding: 1.2rem; border-radius: 16px; margin-top: 1rem;'>", unsafe_allow_html=True)
            st.markdown(f"<div style='font-size: 24px; font-weight: bold; color: #a94ca7;'>🧘 {asana.get('sanskrit_name')} ({asana.get('english_name')})</div>", unsafe_allow_html=True)
            st.markdown(f"<p style='font-size: 16px; font-style: italic; color: #555;'>{asana.get('benefit')}</p>", unsafe_allow_html=True)
            
            with st.expander(f"📋 Steps to Perform for {asana.get('english_name')}", expanded=(i==1)):
                steps = asana.get("steps", [])
                if steps:
                    for j, step in enumerate(steps, 1):
                        st.markdown(f"<div style='background-color: #ffe6f2; border-left: 4px solid #d85fa7; padding: 0.5rem; border-radius: 10px; margin-bottom: 0.4rem; font-size: 15px;'>{j}. {step}</div>", unsafe_allow_html=True)
                else:
                    st.markdown("<div>No steps available for this asana.</div>", unsafe_allow_html=True)
            st.markdown("</div>", unsafe_allow_html=True)
    else:
        st.error("The LLM's output did not contain a valid list of asanas. Please try again.")<|MERGE_RESOLUTION|>--- conflicted
+++ resolved
@@ -28,7 +28,6 @@
         return ""
 
 lottie_yoga = load_lottiefile("assets/yoga_animation.json")
-<<<<<<< HEAD
 
 # --- Load Yoga Data ---
 try:
@@ -38,9 +37,6 @@
     yoga_data = {}
 
 background_image_path = "static_files/lavender.png"
-=======
-background_image_path = "lavender.png"
->>>>>>> 3957d9b5
 base64_background_image = get_base64_of_bin_file(background_image_path)
 
 st.markdown(f"""
