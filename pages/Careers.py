import streamlit as st
import os
from datetime import datetime
<<<<<<< HEAD
import re

def show():
    st.markdown("""        <style>
            .career-container {
                background-color: var(--secondary-background-color);
                color: var(--text-color);
                padding: 2rem;
                border-radius: 10px;
                margin: 2rem auto;
                max-width: 900px;
                box-shadow: 0 4px 8px rgba(0,0,0,0.1);
            }
            .opening-item {
                padding: 1rem;
                border-radius: 8px;
                transition: all 0.3s;
                border-left: 4px solid transparent;
                margin: 0.5rem 0;
                background-color: rgba(255,255,255,0.05);
            }
            .opening-item:hover {
                background-color: rgba(0,0,0,0.08);
                border-left-color: #4CAF50;
                transform: translateX(5px);
            }
            .benefit-card {
                background: linear-gradient(135deg, rgba(76, 175, 80, 0.1), rgba(33, 150, 243, 0.1));
                padding: 1rem;
                border-radius: 8px;
                margin: 0.5rem 0;
                border-left: 3px solid #4CAF50;
            }
            .stats-box {
                text-align: center;
                padding: 1.5rem;
                background: linear-gradient(135deg, #667eea 0%, #764ba2 100%);
                border-radius: 10px;
                color: white;
                margin: 1rem 0;
            }
            .job-detail {
                background-color: rgba(0,0,0,0.03);
                padding: 1rem;
                border-radius: 5px;
                margin: 0.5rem 0;
            }
            .requirement-item {
                padding: 0.3rem 0;
                padding-left: 1.5rem;
                position: relative;
            }
            .requirement-item:before {
                content: "✓";
                position: absolute;
                left: 0;
                color: #4CAF50;
                font-weight: bold;
            }
=======
import base64

def get_base64_of_bin_file(image_path):
    with open(image_path, "rb") as f:
        return base64.b64encode(f.read()).decode()

def set_background_for_theme(selected_palette="pink"):
    from core.theme import get_current_theme

    # --- Get current theme info ---
    current_theme = st.session_state.get("current_theme", None)
    if not current_theme:
        current_theme = get_current_theme()
    
    is_dark = current_theme["name"] == "Dark"

    # --- Map light themes to background images ---
    palette_color = {
        "light": "static_files/pink.png",
        "calm blue": "static_files/blue.png",
        "mint": "static_files/mint.png",
        "lavender": "static_files/lavender.png",
        "pink": "static_files/pink.png"
    }

    # --- Select background based on theme ---
    if is_dark:
        background_image_path = "static_files/dark.png"
    else:
        background_image_path = palette_color.get(selected_palette.lower(), "static_files/pink.png")

    encoded_string = get_base64_of_bin_file(background_image_path)
    st.markdown(
        f"""
        <style>
        /* Entire app background */
        html, body, [data-testid="stApp"] {{
            background-image: url("data:image/png;base64,{encoded_string}");
            background-size: cover;
            background-position: center;
            background-repeat: no-repeat;
            background-attachment: fixed;
        }}

        /* Main content transparency */
        .block-container {{
            background-color: rgba(255, 255, 255, 0);
        }}

        /* Sidebar: brighter translucent background */
        [data-testid="stSidebar"] {{
            background-color: rgba(255, 255, 255, 0.6);  /* Brighter and translucent */
            color: {'black' if is_dark else 'rgba(49, 51, 63, 0.8)'} ;  /* Adjusted for light background */
        }}

        span {{
            color: {'#f0f0f0' if is_dark else 'rgba(49, 51, 63, 0.8)'} !important;
            transition: color 0.3s ease;
        }}

        /* Header bar: fully transparent */
        [data-testid="stHeader"] {{
            background-color: rgba(0, 0, 0, 0);
        }}

        /* Hide left/right arrow at sidebar bottom */
        button[title="Close sidebar"],
        button[title="Open sidebar"] {{
            display: none !important;
        }}
>>>>>>> 110a227d
        </style>
        """,
        unsafe_allow_html=True
    )

# ✅ Set your background image
selected_palette = st.session_state.get("palette_name", "Pink")
set_background_for_theme(selected_palette)

def show():
    # --- Inject custom CSS for consistent layout ---
    st.markdown("""
    <style>
    .main-container {
        padding: 1rem;
    }

    .career-container {
        text-align: center;
        padding: 2rem 1rem;
        background: linear-gradient(135deg, #e6f0ff 0%, #fff 100%);
        border-radius: 18px;
        margin-bottom: 2rem;
    }

    .career-container h1 {
        color: #2563eb;
        font-family: 'Baloo 2', cursive;
        font-size: 2.5rem;
        font-weight: 700;
    }

    .career-container p {
        color: #333;
        font-size: 1.2rem;
        font-style: italic;
    }

    .opening-item {
        display: flex;
        align-items: center;
        justify-content: center;
        font-size: 1.1rem;
        margin-bottom: 1rem;
        padding: 0.75rem;
        background-color: #f8f9fa;
        border-radius: 12px;
        box-shadow: 0 2px 4px rgba(0,0,0,0.05);
        color: #31333F;
    }

    .opening-item span {
        font-size: 1.5rem;
        margin-right: 1rem;
    }
    </style>
    """, unsafe_allow_html=True)

<<<<<<< HEAD
    st.markdown("<div class='career-container'>", unsafe_allow_html=True)
    
    st.header("🚀 Careers at TalkHeal")
    st.write("Join our mission to support mental wellness and make a real impact!")
    
    # Company culture section
    col1, col2, col3 = st.columns(3)
    with col1:
        st.markdown("<div class='stats-box'><h3>50+</h3><p>Team Members</p></div>", unsafe_allow_html=True)
    with col2:
        st.markdown("<div class='stats-box'><h3>Remote</h3><p>Work Flexibility</p></div>", unsafe_allow_html=True)
    with col3:
        st.markdown("<div class='stats-box'><h3>Growing</h3><p>Fast Scaling</p></div>", unsafe_allow_html=True)
    
    st.markdown("---")
    
    # Benefits section
    st.subheader("💼 Why Join TalkHeal?")
    
    benefits = [
        ("🏥", "Comprehensive Health Insurance", "Medical, dental, and mental health coverage"),
        ("🌴", "Flexible Work Schedule", "Work-life balance with remote options"),
        ("📚", "Learning & Development", "Professional growth opportunities and courses"),
        ("💰", "Competitive Compensation", "Market-leading salary and equity options"),
        ("🎯", "Impact-Driven Mission", "Make a real difference in people's lives"),
        ("🤝", "Inclusive Culture", "Diverse, supportive, and collaborative environment")
    ]
    
    cols = st.columns(2)
    for idx, (icon, title, desc) in enumerate(benefits):
        with cols[idx % 2]:
            st.markdown(f"<div class='benefit-card'><strong>{icon} {title}</strong><br><small>{desc}</small></div>", unsafe_allow_html=True)
    
    st.markdown("---")
    
    st.subheader("📋 Current Openings")
    
    # Enhanced job openings with details
=======
    # --- Careers Header Section ---
    with st.container():
        st.markdown("""
        <div class="career-container">
            <h1>🚀 Careers at TalkHeal</h1>
            <p>Join our mission to support mental wellness and make a real impact!</p>
        </div>
        """, unsafe_allow_html=True)

    st.divider()

    # --- Job Listings ---
    st.subheader("📌 Current Openings")

>>>>>>> 110a227d
    openings = {
        "Community Manager": {
            "icon": "🤝",
            "type": "Full-time",
            "location": "Remote / Hybrid",
            "experience": "2-4 years",
            "description": "Build and nurture our mental health community",
            "responsibilities": [
                "Engage with community members across platforms",
                "Organize virtual events and support groups",
                "Moderate discussions and ensure safe spaces",
                "Collaborate with mental health professionals"
            ]
        },
        "Content Writer (Mental Health)": {
            "icon": "✍️",
            "type": "Full-time",
            "location": "Remote",
            "experience": "1-3 years",
            "description": "Create empathetic, evidence-based mental health content",
            "responsibilities": [
                "Write blog posts, articles, and resources",
                "Research mental health topics and trends",
                "Collaborate with therapists for accuracy",
                "Develop engaging social media content"
            ]
        },
        "Full Stack Developer": {
            "icon": "💻",
            "type": "Full-time",
            "location": "Remote / On-site",
            "experience": "3-5 years",
            "description": "Build scalable mental health tech solutions",
            "responsibilities": [
                "Develop and maintain web applications",
                "Implement secure, HIPAA-compliant features",
                "Work with React, Node.js, and Python",
                "Collaborate with cross-functional teams"
            ]
        },
        "UI/UX Designer": {
            "icon": "🎨",
            "type": "Full-time",
            "location": "Remote / Hybrid",
            "experience": "2-4 years",
            "description": "Design compassionate, user-centered experiences",
            "responsibilities": [
                "Create intuitive interfaces for mental health apps",
                "Conduct user research and usability testing",
                "Design accessible and inclusive experiences",
                "Maintain design systems and guidelines"
            ]
        }
    }
<<<<<<< HEAD
    
    # Job listing selector
    selected_job = st.selectbox("Select a position to view details:", ["View all positions"] + list(openings.keys()))
    
    if selected_job == "View all positions":
        for job_title, details in openings.items():
            with st.expander(f"{details['icon']} {job_title} - {details['type']}"):
                st.markdown(f"**📍 Location:** {details['location']}")
                st.markdown(f"**⏱️ Experience:** {details['experience']}")
                st.markdown(f"**📝 Description:** {details['description']}")
                
                st.markdown("**Key Responsibilities:**")
                for resp in details['responsibilities']:
                    st.markdown(f"<div class='requirement-item'>{resp}</div>", unsafe_allow_html=True)
    else:
        details = openings[selected_job]
        st.markdown(f"<div class='job-detail'>", unsafe_allow_html=True)
        st.markdown(f"### {details['icon']} {selected_job}")
        st.markdown(f"**Type:** {details['type']} | **Location:** {details['location']} | **Experience:** {details['experience']}")
        st.markdown(f"\n**About the role:**\n{details['description']}")
        
        st.markdown("\n**Key Responsibilities:**")
        for resp in details['responsibilities']:
            st.markdown(f"<div class='requirement-item'>{resp}</div>", unsafe_allow_html=True)
        st.markdown("</div>", unsafe_allow_html=True)
        
    st.markdown("---")
    
    st.subheader("📝 Apply Now")
    
    with st.form("application_form"):
        col1, col2 = st.columns(2)
        
        with col1:
            name = st.text_input("Full Name *", placeholder="John Doe")
            email = st.text_input("Email Address *", placeholder="john@example.com")
            phone = st.text_input("Phone Number", placeholder="+1 (555) 000-0000")
        
        with col2:
            position = st.selectbox("Position *", options=list(openings.keys()))
            experience_years = st.selectbox("Years of Experience *", ["0-1", "1-3", "3-5", "5-10", "10+"])
            linkedin = st.text_input("LinkedIn Profile", placeholder="https://linkedin.com/in/yourprofile")
        
        portfolio = st.text_input("Portfolio/GitHub (if applicable)", placeholder="https://yourportfolio.com")
        
        resume = st.file_uploader("Upload Your Resume *", type=["pdf", "docx"], help="Max file size: 10MB")
        
        # Availability
        availability = st.selectbox("When can you start?", 
                                   ["Immediately", "Within 2 weeks", "Within 1 month", "Within 2-3 months", "Other"])
        
        # Salary expectation
        salary_expectation = st.text_input("Salary Expectation (Optional)", placeholder="e.g., $80,000 - $100,000")
        
        cover_letter = st.text_area("Cover Letter (Optional)", 
                                    placeholder="Tell us why you're excited about this role and what makes you a great fit...",
                                    height=150)
        
        # Consent checkbox
        consent = st.checkbox("I agree to the processing of my personal data for recruitment purposes *")
        
        # Additional questions
        hear_about = st.multiselect("How did you hear about us?", 
                                    ["LinkedIn", "Job Board", "Referral", "Company Website", "Social Media", "Other"])
        
        submitted = st.form_submit_button("🚀 Submit Application", use_container_width=True)
        
        if submitted:
            # Validation
            def is_valid_email(email):
                return re.match(r'^[\w\.-]+@[\w\.-]+\.\w+$', email) is not None
            
            errors = []
            
            if not name:
                errors.append("Full Name is required")
            if not email:
                errors.append("Email Address is required")
            elif not is_valid_email(email):
                errors.append("Please enter a valid email address")
            if not position:
                errors.append("Position is required")
            if not resume:
                errors.append("Resume is required")
            if not consent:
                errors.append("You must agree to data processing to continue")
            
            if errors:
                for error in errors:
                    st.error(error)
            else:
                # Create a directory for applications if it doesn't exist
=======

    for role, icon in openings.items():
        st.markdown(f"<div class='opening-item'><span>{icon}</span>{role}</div>", unsafe_allow_html=True)

    st.divider()

    # --- Application Form ---
    st.subheader("📄 Apply Now")

    with st.form("application_form", clear_on_submit=True):
        name = st.text_input("Full Name")
        email = st.text_input("Email Address")
        position = st.selectbox("Position", options=list(openings.keys()))
        resume = st.file_uploader("Upload Your Resume", type=["pdf", "docx"])
        cover_letter = st.text_area("Cover Letter (Optional)")

        submitted = st.form_submit_button("Submit Application")

        if submitted:
            if name and email and position and resume:
                # Save application data
>>>>>>> 110a227d
                if not os.path.exists("data/applications"):
                    os.makedirs("data/applications")

                timestamp = datetime.now().strftime("%Y-%m-%d_%H-%M-%S")
                folder_name = f"{name.replace(' ', '_')}_{timestamp}"
                application_dir = f"data/applications/{folder_name}"
                os.makedirs(application_dir)

                # Save resume
                with open(os.path.join(application_dir, resume.name), "wb") as f:
                    f.write(resume.getbuffer())

                # Save other details
                with open(os.path.join(application_dir, "application.txt"), "w") as f:
                    f.write(f"APPLICATION DETAILS\n")
                    f.write(f"{'='*50}\n\n")
                    f.write(f"Name: {name}\n")
                    f.write(f"Email: {email}\n")
                    f.write(f"Phone: {phone}\n")
                    f.write(f"Position: {position}\n")
<<<<<<< HEAD
                    f.write(f"Experience: {experience_years}\n")
                    f.write(f"LinkedIn: {linkedin}\n")
                    f.write(f"Portfolio/GitHub: {portfolio}\n")
                    f.write(f"Availability: {availability}\n")
                    f.write(f"Salary Expectation: {salary_expectation}\n")
                    f.write(f"Heard about us: {', '.join(hear_about)}\n")
                    f.write(f"Application Date: {datetime.now().strftime('%Y-%m-%d %H:%M:%S')}\n\n")
                    f.write(f"COVER LETTER\n")
                    f.write(f"{'-'*50}\n")
                    f.write(f"{cover_letter if cover_letter else 'No cover letter provided.'}\n")
                    
                st.success("✅ Your application has been submitted successfully! We will review it and get back to you within 5-7 business days.")
                st.balloons()
                
                # Display confirmation
                st.info(f"📧 A confirmation email will be sent to {email}")

    st.markdown("---")
    
    # FAQ Section
    with st.expander("❓ Frequently Asked Questions"):
        st.markdown("""
        **Q: What's the hiring process like?**  
        A: Initial screening → Technical/skills assessment → Team interview → Final interview → Offer
        
        **Q: Do you offer remote work?**  
        A: Yes! Most positions offer remote or hybrid options.
        
        **Q: What's the company culture like?**  
        A: We prioritize mental health, work-life balance, and a supportive, inclusive environment.
        
        **Q: Do you sponsor work visas?**  
        A: We evaluate visa sponsorship on a case-by-case basis for exceptional candidates.
        
        **Q: How long does the hiring process take?**  
        A: Typically 2-4 weeks from application to offer.
        """)
    
    # Contact section
    st.markdown("---")
    st.markdown("### 📬 Questions About Careers?")
    st.write("Reach out to our HR team at **careers@talkheal.com** or call us at **+1 (555) 123-4567**")
    
    st.info("💡 **Tip:** Even if you don't see a perfect match, we'd love to hear from you! Send us your resume for future opportunities.")
    
    st.markdown("</div>", unsafe_allow_html=True)

show()

=======
                    f.write(f"Cover Letter:\n{cover_letter}")

                st.success("🎉 Your application has been submitted successfully!")
            else:
                st.error("⚠️ Please complete all required fields.")

    st.markdown("</div>", unsafe_allow_html=True) 

    st.info("More roles and opportunities coming soon!")
    
show()
>>>>>>> 110a227d
<|MERGE_RESOLUTION|>--- conflicted
+++ resolved
@@ -1,7 +1,6 @@
 import streamlit as st
 import os
 from datetime import datetime
-<<<<<<< HEAD
 import re
 
 def show():
@@ -61,7 +60,6 @@
                 color: #4CAF50;
                 font-weight: bold;
             }
-=======
 import base64
 
 def get_base64_of_bin_file(image_path):
@@ -132,7 +130,6 @@
         button[title="Open sidebar"] {{
             display: none !important;
         }}
->>>>>>> 110a227d
         </style>
         """,
         unsafe_allow_html=True
@@ -191,7 +188,6 @@
     </style>
     """, unsafe_allow_html=True)
 
-<<<<<<< HEAD
     st.markdown("<div class='career-container'>", unsafe_allow_html=True)
     
     st.header("🚀 Careers at TalkHeal")
@@ -230,22 +226,6 @@
     st.subheader("📋 Current Openings")
     
     # Enhanced job openings with details
-=======
-    # --- Careers Header Section ---
-    with st.container():
-        st.markdown("""
-        <div class="career-container">
-            <h1>🚀 Careers at TalkHeal</h1>
-            <p>Join our mission to support mental wellness and make a real impact!</p>
-        </div>
-        """, unsafe_allow_html=True)
-
-    st.divider()
-
-    # --- Job Listings ---
-    st.subheader("📌 Current Openings")
-
->>>>>>> 110a227d
     openings = {
         "Community Manager": {
             "icon": "🤝",
@@ -300,7 +280,6 @@
             ]
         }
     }
-<<<<<<< HEAD
     
     # Job listing selector
     selected_job = st.selectbox("Select a position to view details:", ["View all positions"] + list(openings.keys()))
@@ -393,29 +372,6 @@
                     st.error(error)
             else:
                 # Create a directory for applications if it doesn't exist
-=======
-
-    for role, icon in openings.items():
-        st.markdown(f"<div class='opening-item'><span>{icon}</span>{role}</div>", unsafe_allow_html=True)
-
-    st.divider()
-
-    # --- Application Form ---
-    st.subheader("📄 Apply Now")
-
-    with st.form("application_form", clear_on_submit=True):
-        name = st.text_input("Full Name")
-        email = st.text_input("Email Address")
-        position = st.selectbox("Position", options=list(openings.keys()))
-        resume = st.file_uploader("Upload Your Resume", type=["pdf", "docx"])
-        cover_letter = st.text_area("Cover Letter (Optional)")
-
-        submitted = st.form_submit_button("Submit Application")
-
-        if submitted:
-            if name and email and position and resume:
-                # Save application data
->>>>>>> 110a227d
                 if not os.path.exists("data/applications"):
                     os.makedirs("data/applications")
 
@@ -436,7 +392,6 @@
                     f.write(f"Email: {email}\n")
                     f.write(f"Phone: {phone}\n")
                     f.write(f"Position: {position}\n")
-<<<<<<< HEAD
                     f.write(f"Experience: {experience_years}\n")
                     f.write(f"LinkedIn: {linkedin}\n")
                     f.write(f"Portfolio/GitHub: {portfolio}\n")
@@ -486,16 +441,3 @@
 
 show()
 
-=======
-                    f.write(f"Cover Letter:\n{cover_letter}")
-
-                st.success("🎉 Your application has been submitted successfully!")
-            else:
-                st.error("⚠️ Please complete all required fields.")
-
-    st.markdown("</div>", unsafe_allow_html=True) 
-
-    st.info("More roles and opportunities coming soon!")
-    
-show()
->>>>>>> 110a227d
