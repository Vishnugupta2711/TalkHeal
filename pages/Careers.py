import streamlit as st
import os
from datetime import datetime
import re

def show():
    st.markdown("""        <style>
            .career-container {
                background-color: var(--secondary-background-color);
                color: var(--text-color);
                padding: 2rem;
                border-radius: 10px;
                margin: 2rem auto;
                max-width: 900px;
                box-shadow: 0 4px 8px rgba(0,0,0,0.1);
            }
            .opening-item {
                padding: 1rem;
                border-radius: 8px;
                transition: all 0.3s;
                border-left: 4px solid transparent;
                margin: 0.5rem 0;
                background-color: rgba(255,255,255,0.05);
            }
            .opening-item:hover {
                background-color: rgba(0,0,0,0.08);
                border-left-color: #4CAF50;
                transform: translateX(5px);
            }
            .benefit-card {
                background: linear-gradient(135deg, rgba(76, 175, 80, 0.1), rgba(33, 150, 243, 0.1));
                padding: 1rem;
                border-radius: 8px;
                margin: 0.5rem 0;
                border-left: 3px solid #4CAF50;
            }
            .stats-box {
                text-align: center;
                padding: 1.5rem;
                background: linear-gradient(135deg, #667eea 0%, #764ba2 100%);
                border-radius: 10px;
                color: white;
                margin: 1rem 0;
            }
            .job-detail {
                background-color: rgba(0,0,0,0.03);
                padding: 1rem;
                border-radius: 5px;
                margin: 0.5rem 0;
            }
            .requirement-item {
                padding: 0.3rem 0;
                padding-left: 1.5rem;
                position: relative;
            }
            .requirement-item:before {
                content: "✓";
                position: absolute;
                left: 0;
                color: #4CAF50;
                font-weight: bold;
            }
import base64

def get_base64_of_bin_file(image_path):
    with open(image_path, "rb") as f:
        return base64.b64encode(f.read()).decode()

def set_background_for_theme(selected_palette="pink"):
    from core.theme import get_current_theme

    # --- Get current theme info ---
    current_theme = st.session_state.get("current_theme", None)
    if not current_theme:
        current_theme = get_current_theme()
    
    is_dark = current_theme["name"] == "Dark"

    # --- Map light themes to background images ---
    palette_color = {
        "light": "static_files/pink.png",
        "calm blue": "static_files/blue.png",
        "mint": "static_files/mint.png",
        "lavender": "static_files/lavender.png",
        "pink": "static_files/pink.png"
    }

    # --- Select background based on theme ---
    if is_dark:
        background_image_path = "static_files/dark.png"
    else:
        background_image_path = palette_color.get(selected_palette.lower(), "static_files/pink.png")

    encoded_string = get_base64_of_bin_file(background_image_path)
    st.markdown(
        f"""
        <style>
        /* Entire app background */
        html, body, [data-testid="stApp"] {{
            background-image: url("data:image/png;base64,{encoded_string}");
            background-size: cover;
            background-position: center;
            background-repeat: no-repeat;
            background-attachment: fixed;
        }}

        /* Main content transparency */
        .block-container {{
            background-color: rgba(255, 255, 255, 0);
        }}

        /* Sidebar: brighter translucent background */
        [data-testid="stSidebar"] {{
            background-color: rgba(255, 255, 255, 0.6);  /* Brighter and translucent */
            color: {'black' if is_dark else 'rgba(49, 51, 63, 0.8)'} ;  /* Adjusted for light background */
        }}

        span {{
            color: {'#f0f0f0' if is_dark else 'rgba(49, 51, 63, 0.8)'} !important;
            transition: color 0.3s ease;
        }}

        /* Header bar: fully transparent */
        [data-testid="stHeader"] {{
            background-color: rgba(0, 0, 0, 0);
        }}

        /* Hide left/right arrow at sidebar bottom */
        button[title="Close sidebar"],
        button[title="Open sidebar"] {{
            display: none !important;
        }}
        </style>
        """,
        unsafe_allow_html=True
    )

# ✅ Set your background image
selected_palette = st.session_state.get("palette_name", "Pink")
set_background_for_theme(selected_palette)

def show():
    # --- Inject custom CSS for consistent layout ---
    st.markdown("""
    <style>
    .main-container {
        padding: 1rem;
    }

    .career-container {
        text-align: center;
        padding: 2rem 1rem;
        background: linear-gradient(135deg, #e6f0ff 0%, #fff 100%);
        border-radius: 18px;
        margin-bottom: 2rem;
    }

    .career-container h1 {
        color: #2563eb;
        font-family: 'Baloo 2', cursive;
        font-size: 2.5rem;
        font-weight: 700;
    }

    .career-container p {
        color: #333;
        font-size: 1.2rem;
        font-style: italic;
    }

    .opening-item {
        display: flex;
        align-items: center;
        justify-content: center;
        font-size: 1.1rem;
        margin-bottom: 1rem;
        padding: 0.75rem;
        background-color: #f8f9fa;
        border-radius: 12px;
        box-shadow: 0 2px 4px rgba(0,0,0,0.05);
        color: #31333F;
    }

    .opening-item span {
        font-size: 1.5rem;
        margin-right: 1rem;
    }
    </style>
    """, unsafe_allow_html=True)

    st.markdown("<div class='career-container'>", unsafe_allow_html=True)
    
    st.header("🚀 Careers at TalkHeal")
    st.write("Join our mission to support mental wellness and make a real impact!")
    
    # Company culture section
    col1, col2, col3 = st.columns(3)
    with col1:
        st.markdown("<div class='stats-box'><h3>50+</h3><p>Team Members</p></div>", unsafe_allow_html=True)
    with col2:
        st.markdown("<div class='stats-box'><h3>Remote</h3><p>Work Flexibility</p></div>", unsafe_allow_html=True)
    with col3:
        st.markdown("<div class='stats-box'><h3>Growing</h3><p>Fast Scaling</p></div>", unsafe_allow_html=True)
    
    st.markdown("---")
    
    # Benefits section
    st.subheader("💼 Why Join TalkHeal?")
    
    benefits = [
        ("🏥", "Comprehensive Health Insurance", "Medical, dental, and mental health coverage"),
        ("🌴", "Flexible Work Schedule", "Work-life balance with remote options"),
        ("📚", "Learning & Development", "Professional growth opportunities and courses"),
        ("💰", "Competitive Compensation", "Market-leading salary and equity options"),
        ("🎯", "Impact-Driven Mission", "Make a real difference in people's lives"),
        ("🤝", "Inclusive Culture", "Diverse, supportive, and collaborative environment")
    ]
    
    cols = st.columns(2)
    for idx, (icon, title, desc) in enumerate(benefits):
        with cols[idx % 2]:
            st.markdown(f"<div class='benefit-card'><strong>{icon} {title}</strong><br><small>{desc}</small></div>", unsafe_allow_html=True)
    
    st.markdown("---")
    
    st.subheader("📋 Current Openings")
    
    # Enhanced job openings with details
<<<<<<< HEAD
    # --- Careers Header Section ---
    with st.container():
        st.markdown("""
        <div class="career-container">
            <h1>🚀 Careers at TalkHeal</h1>
            <p>Join our mission to support mental wellness and make a real impact!</p>
        </div>
        """, unsafe_allow_html=True)

    st.divider()

    # --- Job Listings ---
    st.subheader("📌 Current Openings")

=======
>>>>>>> 1cb3c7e8
    openings = {
        "Community Manager": {
            "icon": "🤝",
            "type": "Full-time",
            "location": "Remote / Hybrid",
            "experience": "2-4 years",
            "description": "Build and nurture our mental health community",
            "responsibilities": [
                "Engage with community members across platforms",
                "Organize virtual events and support groups",
                "Moderate discussions and ensure safe spaces",
                "Collaborate with mental health professionals"
            ]
        },
        "Content Writer (Mental Health)": {
            "icon": "✍️",
            "type": "Full-time",
            "location": "Remote",
            "experience": "1-3 years",
            "description": "Create empathetic, evidence-based mental health content",
            "responsibilities": [
                "Write blog posts, articles, and resources",
                "Research mental health topics and trends",
                "Collaborate with therapists for accuracy",
                "Develop engaging social media content"
            ]
        },
        "Full Stack Developer": {
            "icon": "💻",
            "type": "Full-time",
            "location": "Remote / On-site",
            "experience": "3-5 years",
            "description": "Build scalable mental health tech solutions",
            "responsibilities": [
                "Develop and maintain web applications",
                "Implement secure, HIPAA-compliant features",
                "Work with React, Node.js, and Python",
                "Collaborate with cross-functional teams"
            ]
        },
        "UI/UX Designer": {
            "icon": "🎨",
            "type": "Full-time",
            "location": "Remote / Hybrid",
            "experience": "2-4 years",
            "description": "Design compassionate, user-centered experiences",
            "responsibilities": [
                "Create intuitive interfaces for mental health apps",
                "Conduct user research and usability testing",
                "Design accessible and inclusive experiences",
                "Maintain design systems and guidelines"
            ]
        }
    }
    
    # Job listing selector
    selected_job = st.selectbox("Select a position to view details:", ["View all positions"] + list(openings.keys()))
    
    if selected_job == "View all positions":
        for job_title, details in openings.items():
            with st.expander(f"{details['icon']} {job_title} - {details['type']}"):
                st.markdown(f"**📍 Location:** {details['location']}")
                st.markdown(f"**⏱️ Experience:** {details['experience']}")
                st.markdown(f"**📝 Description:** {details['description']}")
                
                st.markdown("**Key Responsibilities:**")
                for resp in details['responsibilities']:
                    st.markdown(f"<div class='requirement-item'>{resp}</div>", unsafe_allow_html=True)
    else:
        details = openings[selected_job]
        st.markdown(f"<div class='job-detail'>", unsafe_allow_html=True)
        st.markdown(f"### {details['icon']} {selected_job}")
        st.markdown(f"**Type:** {details['type']} | **Location:** {details['location']} | **Experience:** {details['experience']}")
        st.markdown(f"\n**About the role:**\n{details['description']}")
        
        st.markdown("\n**Key Responsibilities:**")
        for resp in details['responsibilities']:
            st.markdown(f"<div class='requirement-item'>{resp}</div>", unsafe_allow_html=True)
        st.markdown("</div>", unsafe_allow_html=True)
        
    st.markdown("---")
    
    st.subheader("📝 Apply Now")
    
    with st.form("application_form"):
        col1, col2 = st.columns(2)
        
        with col1:
            name = st.text_input("Full Name *", placeholder="John Doe")
            email = st.text_input("Email Address *", placeholder="john@example.com")
            phone = st.text_input("Phone Number", placeholder="+1 (555) 000-0000")
        
        with col2:
            position = st.selectbox("Position *", options=list(openings.keys()))
            experience_years = st.selectbox("Years of Experience *", ["0-1", "1-3", "3-5", "5-10", "10+"])
            linkedin = st.text_input("LinkedIn Profile", placeholder="https://linkedin.com/in/yourprofile")
        
        portfolio = st.text_input("Portfolio/GitHub (if applicable)", placeholder="https://yourportfolio.com")
        
        resume = st.file_uploader("Upload Your Resume *", type=["pdf", "docx"], help="Max file size: 10MB")
        
        # Availability
        availability = st.selectbox("When can you start?", 
                                   ["Immediately", "Within 2 weeks", "Within 1 month", "Within 2-3 months", "Other"])
        
        # Salary expectation
        salary_expectation = st.text_input("Salary Expectation (Optional)", placeholder="e.g., $80,000 - $100,000")
        
        cover_letter = st.text_area("Cover Letter (Optional)", 
                                    placeholder="Tell us why you're excited about this role and what makes you a great fit...",
                                    height=150)
        
        # Consent checkbox
        consent = st.checkbox("I agree to the processing of my personal data for recruitment purposes *")
        
        # Additional questions
        hear_about = st.multiselect("How did you hear about us?", 
                                    ["LinkedIn", "Job Board", "Referral", "Company Website", "Social Media", "Other"])
        
        submitted = st.form_submit_button("🚀 Submit Application", use_container_width=True)
        
<<<<<<< HEAD
        if submitted:
            # Validation
            def is_valid_email(email):
                return re.match(r'^[\w\.-]+@[\w\.-]+\.\w+$', email) is not None
            
            errors = []
            
            if not name:
                errors.append("Full Name is required")
            if not email:
                errors.append("Email Address is required")
            elif not is_valid_email(email):
                errors.append("Please enter a valid email address")
            if not position:
                errors.append("Position is required")
            if not resume:
                errors.append("Resume is required")
            if not consent:
                errors.append("You must agree to data processing to continue")
            
            if errors:
                for error in errors:
                    st.error(error)
            else:
                # Create a directory for applications if it doesn't exist

    for role, icon in openings.items():
        st.markdown(f"<div class='opening-item'><span>{icon}</span>{role}</div>", unsafe_allow_html=True)

    st.divider()

    # --- Application Form ---
    st.subheader("📄 Apply Now")

    with st.form("application_form", clear_on_submit=True):
        name = st.text_input("Full Name")
        email = st.text_input("Email Address")
        position = st.selectbox("Position", options=list(openings.keys()))
        resume = st.file_uploader("Upload Your Resume", type=["pdf", "docx"])
        cover_letter = st.text_area("Cover Letter (Optional)")

        submitted = st.form_submit_button("Submit Application")

=======
>>>>>>> 1cb3c7e8
        if submitted:
            # Validation
            def is_valid_email(email):
                return re.match(r'^[\w\.-]+@[\w\.-]+\.\w+$', email) is not None
            
            errors = []
            
            if not name:
                errors.append("Full Name is required")
            if not email:
                errors.append("Email Address is required")
            elif not is_valid_email(email):
                errors.append("Please enter a valid email address")
            if not position:
                errors.append("Position is required")
            if not resume:
                errors.append("Resume is required")
            if not consent:
                errors.append("You must agree to data processing to continue")
            
            if errors:
                for error in errors:
                    st.error(error)
            else:
                # Create a directory for applications if it doesn't exist
                if not os.path.exists("data/applications"):
                    os.makedirs("data/applications")

                timestamp = datetime.now().strftime("%Y-%m-%d_%H-%M-%S")
                folder_name = f"{name.replace(' ', '_')}_{timestamp}"
                application_dir = f"data/applications/{folder_name}"
                os.makedirs(application_dir)

                # Save resume
                with open(os.path.join(application_dir, resume.name), "wb") as f:
                    f.write(resume.getbuffer())

                # Save other details
                with open(os.path.join(application_dir, "application.txt"), "w") as f:
                    f.write(f"APPLICATION DETAILS\n")
                    f.write(f"{'='*50}\n\n")
                    f.write(f"Name: {name}\n")
                    f.write(f"Email: {email}\n")
                    f.write(f"Phone: {phone}\n")
                    f.write(f"Position: {position}\n")
                    f.write(f"Experience: {experience_years}\n")
                    f.write(f"LinkedIn: {linkedin}\n")
                    f.write(f"Portfolio/GitHub: {portfolio}\n")
                    f.write(f"Availability: {availability}\n")
                    f.write(f"Salary Expectation: {salary_expectation}\n")
                    f.write(f"Heard about us: {', '.join(hear_about)}\n")
                    f.write(f"Application Date: {datetime.now().strftime('%Y-%m-%d %H:%M:%S')}\n\n")
                    f.write(f"COVER LETTER\n")
                    f.write(f"{'-'*50}\n")
                    f.write(f"{cover_letter if cover_letter else 'No cover letter provided.'}\n")
                    
                st.success("✅ Your application has been submitted successfully! We will review it and get back to you within 5-7 business days.")
                st.balloons()
                
                # Display confirmation
                st.info(f"📧 A confirmation email will be sent to {email}")

    st.markdown("---")
    
    # FAQ Section
    with st.expander("❓ Frequently Asked Questions"):
        st.markdown("""
        **Q: What's the hiring process like?**  
        A: Initial screening → Technical/skills assessment → Team interview → Final interview → Offer
        
        **Q: Do you offer remote work?**  
        A: Yes! Most positions offer remote or hybrid options.
        
        **Q: What's the company culture like?**  
        A: We prioritize mental health, work-life balance, and a supportive, inclusive environment.
        
        **Q: Do you sponsor work visas?**  
        A: We evaluate visa sponsorship on a case-by-case basis for exceptional candidates.
        
        **Q: How long does the hiring process take?**  
        A: Typically 2-4 weeks from application to offer.
        """)
    
    # Contact section
    st.markdown("---")
    st.markdown("### 📬 Questions About Careers?")
    st.write("Reach out to our HR team at **careers@talkheal.com** or call us at **+1 (555) 123-4567**")
    
    st.info("💡 **Tip:** Even if you don't see a perfect match, we'd love to hear from you! Send us your resume for future opportunities.")
    
    st.markdown("</div>", unsafe_allow_html=True)
<<<<<<< HEAD

show()


                    f.write(f"Cover Letter:\n{cover_letter}")

                st.success("🎉 Your application has been submitted successfully!")
            else:
                st.error("⚠️ Please complete all required fields.")
=======
>>>>>>> 1cb3c7e8

show()

<|MERGE_RESOLUTION|>--- conflicted
+++ resolved
@@ -226,7 +226,6 @@
     st.subheader("📋 Current Openings")
     
     # Enhanced job openings with details
-<<<<<<< HEAD
     # --- Careers Header Section ---
     with st.container():
         st.markdown("""
@@ -241,8 +240,6 @@
     # --- Job Listings ---
     st.subheader("📌 Current Openings")
 
-=======
->>>>>>> 1cb3c7e8
     openings = {
         "Community Manager": {
             "icon": "🤝",
@@ -364,7 +361,6 @@
         
         submitted = st.form_submit_button("🚀 Submit Application", use_container_width=True)
         
-<<<<<<< HEAD
         if submitted:
             # Validation
             def is_valid_email(email):
@@ -408,8 +404,6 @@
 
         submitted = st.form_submit_button("Submit Application")
 
-=======
->>>>>>> 1cb3c7e8
         if submitted:
             # Validation
             def is_valid_email(email):
@@ -501,18 +495,15 @@
     st.info("💡 **Tip:** Even if you don't see a perfect match, we'd love to hear from you! Send us your resume for future opportunities.")
     
     st.markdown("</div>", unsafe_allow_html=True)
-<<<<<<< HEAD
 
 show()
 
 
                     f.write(f"Cover Letter:\n{cover_letter}")
 
-                st.success("🎉 Your application has been submitted successfully!")
-            else:
-                st.error("⚠️ Please complete all required fields.")
-=======
->>>>>>> 1cb3c7e8
-
 show()
 
+
+    st.info("More roles and opportunities coming soon!")
+    
+show()