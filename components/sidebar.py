--- conflicted
+++ resolved
@@ -3,9 +3,8 @@
 from datetime import datetime
 from core.utils import create_new_conversation, get_current_time
 from core.theme import get_current_theme, toggle_theme, set_palette, PALETTES
-
 # --- Structured Emergency Resources ---
-GLOBAL_RESOURCES = [
+GLOBAL_RESOURCES = {
     {"name": "Befrienders Worldwide", "desc": "Emotional support to prevent suicide worldwide.",
         "url": "https://www.befrienders.org/"},
     {"name": "International Association for Suicide Prevention (IASP)", "desc": "Find a crisis center anywhere in the world.",
@@ -16,7 +15,7 @@
      "url": "https://www.thetrevorproject.org/"},
     {"name": "Child Helpline International", "desc": "A global network of child helplines for young people in need of help.",
      "url": "https://www.childhelplineinternational.org/"}
-]
+}
 
 mental_health_resources_full = {
     "Depression & Mood Disorders": {
@@ -289,11 +288,9 @@
                             st.markdown(f"• [{link['label']}]({link['url']})")
                         st.markdown("---")
 
-<<<<<<< HEAD
-=======
         with st.expander("☎️ Crisis Support"):
             st.markdown("**24/7 Crisis Hotlines:**")
-            for category, numbers in emergency_resources.items():
+            for category, numbers in GLOBAL_RESOURCES.items():
                 st.markdown(f"**{category}:**")
                 for number in numbers:
                     st.markdown(f"• {number}")
@@ -336,7 +333,6 @@
                 toggle_theme()
             
 
->>>>>>> 83f58f2e
         with st.expander("ℹ️ About TalkHeal"):
             st.markdown("""
             **TalkHeal** is your compassionate mental health companion, designed to provide:
