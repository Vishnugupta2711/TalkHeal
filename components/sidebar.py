--- conflicted
+++ resolved
@@ -148,12 +148,8 @@
         st.markdown("### 📂 Explore")
         st.page_link("pages/Journaling.py", label="📝 Journaling", use_container_width=True)
         st.page_link("pages/Yoga.py", label="🧘 Yoga", use_container_width=True)
-<<<<<<< HEAD
-        st.page_link("pages/Breathing_Exercise.py", label="😮‍💨 Breathing Exercise", use_container_width=True)
-=======
         st.page_link("pages/Breathing_Exercise.py", label="🌬️ Breathing Exercise", use_container_width=True)
 
->>>>>>> 2d0b9d7f
         st.markdown("---")
 
         st.markdown("### 💬 Conversations")
