import streamlit as st
import webbrowser
from datetime import datetime
from core.utils import create_new_conversation, get_current_time
<<<<<<< HEAD
import requests

# Get the user's country based on their IP address
# This is used to provide localized resources and emergency contacts.
def get_user_country():
    try:
        resp = requests.get("https://ipinfo.io/json", timeout=2)
        if resp.status_code == 200:
            data = resp.json()
            return data.get("country", None)
    except Exception:
        pass
    return None

country_helplines = {
    "US": [
=======
from core.theme import get_current_theme, toggle_theme, set_palette, PALETTES

# Emergency contacts and resources
emergency_resources = {
    "Crisis Hotlines": [
>>>>>>> 65ff3c97
        "National Suicide Prevention Lifeline: 988",
        "Crisis Text Line: Text HOME to 741741",
        "SAMHSA National Helpline: 1-800-662-4357"
    ],
    "IN": [
        "AASRA: 9152987821",
        "Sneha Foundation: 044-24640050"
    ],
    "GB": [
        "Samaritans: 116 123"
    ],
    "AU": [
        "Lifeline: 13 11 14"
    ]
}
IASP_LINK = "https://findahelpline.com/"

mental_health_resources_full = {
    "Depression & Mood Disorders": {
        "description": "Information on understanding and coping with depression, persistent depressive disorder, and other mood-related challenges.",
        "links": [
            {"label": "NIMH - Depression", "url": "https://www.nimh.nih.gov/health/topics/depression"},
            {"label": "Mayo Clinic - Depression", "url": "https://www.mayoclinic.org/diseases-conditions/depression/symptoms-causes/syc-20356007"}
        ]
    },
    "Anxiety & Panic Disorders": {
        "description": "Guidance on managing generalized anxiety, social anxiety, panic attacks, and phobias.",
        "links": [
            {"label": "ADAA - Anxiety & Depression", "url": "https://adaa.org/"},
            {"label": "NIMH - Anxiety Disorders", "url": "https://www.nimh.nih.gov/health/topics/anxiety-disorders"}
        ]
    },
    "Bipolar Disorder": {
        "description": "Understanding the complexities of bipolar disorder, including mood swings and treatment options.",
        "links": [
            {"label": "NIMH - Bipolar Disorder", "url": "https://www.nimh.nih.gov/health/topics/bipolar-disorder"}
        ]
    },
    "PTSD & Trauma": {
        "description": "Resources for individuals experiencing post-traumatic stress disorder and other trauma-related conditions.",
        "links": [
            {"label": "PTSD: National Center", "url": "https://www.ptsd.va.gov/"}
        ]
    },
    "OCD & Related Disorders": {
        "description": "Support and information for obsessive-compulsive disorder, body dysmorphic disorder, and hoarding disorder.",
        "links": [
            {"label": "IOCDF - OCD", "url": "https://iocdf.org/"}
        ]
    },
    "Coping Skills & Self-Care": {
        "description": "Practical strategies and techniques for stress management, emotional regulation, and daily well-being.",
        "links": [
            {"label": "HelpGuide - Stress Management", "url": "https://www.helpguide.org/articles/stress/stress-management.htm"}
        ]
    },
    "Therapy & Treatment Options": {
        "description": "Overview of various therapeutic approaches, including CBT, DBT, and finding a therapist.",
        "links": [
            {"label": "APA - Finding a Therapist", "url": "https://www.apa.org/helpcenter/choose-therapist"}
        ]
    }
}


def render_sidebar():
    """Renders the left and right sidebars."""
    with st.sidebar:
        st.markdown("### 💬 Conversations")
        if "show_quick_start_prompts" not in st.session_state:
            st.session_state.show_quick_start_prompts = False
        if "pre_filled_chat_input" not in st.session_state:
            st.session_state.pre_filled_chat_input = ""
        if "send_chat_message" not in st.session_state:
            st.session_state.send_chat_message = False

        if st.button("➕ New Chat", key="new_chat", use_container_width=True):
            create_new_conversation()
            st.session_state.show_quick_start_prompts = True
            st.rerun()
        if st.session_state.show_quick_start_prompts:
            st.markdown("---")
            st.markdown("**Start with a common topic:**")
            quick_prompts = [
                "Feeling overwhelmed",
                "Need to vent about my day",
                "How to manage stress?",
                "Tell me about anxiety"
            ]
            qp_cols = st.columns(2)
            for i, prompt in enumerate(quick_prompts):
                with qp_cols[i % 2]:
                    if st.button(f"✨ {prompt}", key=f"qp_{i}", use_container_width=True):
                        st.session_state.pre_filled_chat_input = prompt
                        st.session_state.send_chat_message = True
                        st.session_state.show_quick_start_prompts = False 
                        st.rerun()

            st.markdown("---")

        if st.session_state.conversations:
            if "delete_candidate" not in st.session_state:
                for i, convo in enumerate(st.session_state.conversations):
                    is_active = i == st.session_state.active_conversation
                    button_style_icon = "🟢" if is_active else "📝"

                    col1, col2 = st.columns([5, 1])
                    with col1:
                        if st.button(
                            f"{button_style_icon} {convo['title'][:22]}...",
                            key=f"convo_{i}",
                            help=f"Started: {convo['date']}",
                            use_container_width=True
                        ):
                            st.session_state.active_conversation = i
                            st.rerun()
                    with col2:
                        if st.button("🗑️", key=f"delete_{i}"):
                            st.session_state.delete_candidate = i
                            st.rerun()

            else:
                st.warning("⚠️ Are you sure you want to delete this conversation?")
                col_confirm, col_cancel = st.columns(2)

                if col_confirm.button("Yes, delete", key="confirm_delete"):
                    del st.session_state.conversations[st.session_state.delete_candidate]

                    from core.utils import save_conversations
                    save_conversations(st.session_state.conversations)
                    
                    del st.session_state.delete_candidate
                    st.session_state.active_conversation = -1
                    st.rerun()

                if "cancel_clicked" not in st.session_state:
                    st.session_state.cancel_clicked = False

                if col_cancel.button("Cancel", key="cancel_delete"):
                    if not st.session_state.cancel_clicked:
                        st.session_state.cancel_clicked = True
                        del st.session_state.delete_candidate
                        st.rerun()
                else:
                    st.session_state.cancel_clicked = False

        else:
            st.info("No conversations yet. Start a new chat!")

        st.markdown("---")
        
        st.markdown(
            """
            <a href="#" target="_blank" class="emergency_button">
                🚨 Emergency Help
            </a>
            """,
            unsafe_allow_html=True
        )

        st.markdown("")

        # --- 3. Dynamic Mood Tracker & Micro-Journal (Fixed Tip & New Button) ---
        with st.expander("🧠 Mental Health Check"):
            st.markdown("**How are you feeling today?**")

            mood_options_map = {
                "😔 Very Low": "very_low",
                "😐 Low": "low",
                "😊 Okay": "okay",
                "😄 Good": "good",
                "🌟 Great": "great"
            }
            mood_labels = list(mood_options_map.keys())

            selected_mood_label = st.radio(
                "Mood Scale",
                options=mood_labels,
                index=mood_labels.index("😊 Okay") if "😊 Okay" in mood_labels else 2,
                key="mood_selector_radio",
                horizontal=True,
                label_visibility="collapsed"
            )

            st.session_state.current_mood_val = mood_options_map[selected_mood_label]
            if st.session_state.current_mood_val:
                st.markdown("")
                journal_prompt_text = {
                    "very_low": "What's weighing on your mind today?",
                    "low": "What are your thoughts right now?",
                    "okay": "Anything specific on your mind today?",
                    "good": "What made you feel good today?",
                    "great": "What's making you shine today?"
                }.get(st.session_state.current_mood_val, "Reflect on your mood:")

                # Initialize journal entry for the current session
                if "mood_journal_entry" not in st.session_state:
                    st.session_state.mood_journal_entry = ""
                # Initialize state for displaying tips and status
                if "mood_tip_display" not in st.session_state:
                    st.session_state.mood_tip_display = ""
                if "mood_entry_status" not in st.session_state:
                    st.session_state.mood_entry_status = ""


                st.text_area(
                    f"✏️ {journal_prompt_text}",
                    key="mood_journal_area",
                    value=st.session_state.mood_journal_entry,
                    height=70
                )

                tips_for_mood = {
                    "very_low": "Remember, it's okay not to be okay. Consider connecting with a professional.",
                    "low": "Even small steps help. Try a brief mindful moment or gentle activity.",
                    "okay": "Keep nurturing your well-being. What's one thing you can do to maintain this?",
                    "good": "That's wonderful! Savor this feeling and perhaps share your positivity.",
                    "great": "Fantastic! How can you carry this energy forward into your day?"
                }.get(st.session_state.current_mood_val, "A general tip for your mood.")

                st.markdown("")
                col_tip_save, col_ask_TalkHeal = st.columns(2)

                with col_tip_save:
                    if st.button("Get Tip & Save Entry", key="save_mood_entry", use_container_width=True):
                        st.session_state.mood_tip_display = tips_for_mood
                        st.session_state.mood_entry_status = f"Your mood entry for '{selected_mood_label}' has been noted for this session."
                        st.session_state.mood_journal_entry = ""

                with col_ask_TalkHeal:
                    if st.button("Ask TalkHeal", key="ask_peace_pulse_from_mood", use_container_width=True):
                        if st.session_state.mood_journal_area.strip():
                            st.session_state.pre_filled_chat_input = st.session_state.mood_journal_area
                            st.session_state.send_chat_message = True
                            st.session_state.mood_journal_entry = ""
                            st.session_state.mood_tip_display = ""
                            st.session_state.mood_entry_status = ""
                            st.rerun()
                        else:
                            st.warning("Please enter your thoughts before asking TalkHeal.")

                if st.session_state.mood_tip_display:
                    st.success(st.session_state.mood_tip_display)
                    st.session_state.mood_tip_display = ""
                if st.session_state.mood_entry_status:
                    st.info(st.session_state.mood_entry_status)
                    st.session_state.mood_entry_status = ""

        # --- 4. Resource Hub with Categories & Search ---
        with st.expander("📚 Resources & Knowledge Base"):
            st.markdown("**Explore topics or search for help:**")

            resource_search_query = st.text_input("Search resources...", key="resource_search", placeholder="e.g., 'anxiety tips', 'therapy'", label_visibility="collapsed")

            if resource_search_query: 
                filtered_topics = [
                    topic for topic in mental_health_resources_full
                    if resource_search_query.lower() in topic.lower() or \
                        any(resource_search_query.lower() in link['label'].lower() for link in mental_health_resources_full[topic]['links']) or \
                        resource_search_query.lower() in mental_health_resources_full[topic]['description'].lower()
                ]

                if not filtered_topics:
                    st.info("No resources found matching your search.")
                else:
                    st.markdown("---")
                    st.markdown("**Matching Resources:**")
                    for topic in filtered_topics:
                        st.markdown(f"**{topic}**")
                        st.info(mental_health_resources_full[topic]['description'])
                        for link in mental_health_resources_full[topic]['links']:
                            st.markdown(f"• [{link['label']}]({link['url']})")
                        st.markdown("---")
            else:
                resource_tabs = st.tabs(list(mental_health_resources_full.keys()))

                for i, tab_title in enumerate(mental_health_resources_full.keys()):
                    with resource_tabs[i]:
                        topic_data = mental_health_resources_full[tab_title]
                        st.markdown(f"**{tab_title}")
                        st.info(topic_data['description'])
                        for link in topic_data['links']:
                            st.markdown(f"• [{link['label']}]({link['url']})")
                        st.markdown("---")

        with st.expander("☎️ Crisis Support"):
            # Provide localized helplines based on user's country
            user_country = get_user_country()
            country_label = user_country if user_country else "your country"
            st.markdown("### 🚨 Emergency Help")
            if user_country and user_country in country_helplines:
                st.markdown(f"**Helplines for {country_label}:**")
                for line in country_helplines[user_country]:
                    st.markdown(f"• {line}")
            else:
                st.markdown(
                    f"Couldn't detect a local helpline for {country_label}. [Find help worldwide via IASP]({IASP_LINK})"
                )

            st.markdown("---")

        # Theme toggle in sidebar
        with st.expander("🎨 Theme Settings"):
            current_theme = get_current_theme()
            is_dark = current_theme["name"] == "Dark"
            
            # Palette selector (only for light mode)
            if not is_dark:
                palette_names = [p["name"] for p in PALETTES]
                selected_palette = st.selectbox(
                    "Choose a soothing color palette:",
                    palette_names,
                    index=palette_names.index(st.session_state.get("palette_name", "Light")),
                    key="palette_selector",
                )
                if selected_palette != st.session_state.get("palette_name", "Light"):
                    set_palette(selected_palette)
            
            # Current theme display with better styling
            st.markdown("""
            <div class="theme-info-box">
                <strong>Current Theme:</strong><br>
                <span>{} Mode</span>
            </div>
            """.format(current_theme['name']), unsafe_allow_html=True)
            
            # Theme toggle button with better styling
            button_text = "🌙 Dark Mode" if not is_dark else "☀️ Light Mode"
            button_color = "primary" if not is_dark else "secondary"
            
            if st.button(
                button_text,
                key="sidebar_theme_toggle",
                use_container_width=True,
                type=button_color
            ):
                toggle_theme()
            

        with st.expander("ℹ️ About TalkHeal"):
            st.markdown("""
            **TalkHeal** is your compassionate mental health companion, designed to provide:

            • 24/7 emotional support
            • Resource guidance
            • Crisis intervention
            • Professional referrals

            **Remember:** This is not a substitute for professional mental health care.

            ---

            **Created with ❤️ by [Eccentric Explorer](https://eccentriccoder01.github.io/Me)**

            *"It's absolutely okay not to be okay :)"*

            📅 Enhanced Version - May 2025
            """)<|MERGE_RESOLUTION|>--- conflicted
+++ resolved
@@ -2,7 +2,7 @@
 import webbrowser
 from datetime import datetime
 from core.utils import create_new_conversation, get_current_time
-<<<<<<< HEAD
+from core.theme import get_current_theme, toggle_theme, set_palette, PALETTES
 import requests
 
 # Get the user's country based on their IP address
@@ -19,13 +19,6 @@
 
 country_helplines = {
     "US": [
-=======
-from core.theme import get_current_theme, toggle_theme, set_palette, PALETTES
-
-# Emergency contacts and resources
-emergency_resources = {
-    "Crisis Hotlines": [
->>>>>>> 65ff3c97
         "National Suicide Prevention Lifeline: 988",
         "Crisis Text Line: Text HOME to 741741",
         "SAMHSA National Helpline: 1-800-662-4357"
