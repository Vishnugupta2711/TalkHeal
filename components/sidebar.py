--- conflicted
+++ resolved
@@ -119,18 +119,18 @@
 
             st.markdown("---")
 
-<<<<<<< HEAD
+
             if st.session_state.conversations:
                 if "delete_candidate" not in st.session_state:
                     for i, convo in enumerate(st.session_state.conversations):
                         is_active = i == st.session_state.active_conversation
-=======
+
 
         if st.session_state.conversations:
             if "delete_candidate" not in st.session_state:
                 for i, convo in enumerate(st.session_state.conversations):
                     is_active = i == st.session_state.active_conversation
->>>>>>> 9e08320f
+
                     button_style_icon = "🟢" if is_active else "📝"
 
                     title = convo.get("title", "Untitled")
