--- conflicted
+++ resolved
@@ -1,13 +1,6 @@
 import streamlit as st
-<<<<<<< HEAD
 from core.db import get_messages, add_message
 from core.utils import get_current_time, get_ai_response
-=======
-import streamlit.components.v1 as components
-from datetime import datetime
-from core.utils import get_current_time, get_ai_response, save_conversations
-import requests
->>>>>>> 0de15c04
 
 def render_chat_interface(model):
     chat_id = st.session_state.get("active_chat_id")
@@ -41,7 +34,6 @@
             """, unsafe_allow_html=True)
 
     with st.form(key="chat_form", clear_on_submit=True):
-<<<<<<< HEAD
         user_input = st.text_input("Share your thoughts...", key="message_input", label_visibility="collapsed")
         send_pressed = st.form_submit_button("Send")
     if send_pressed and user_input.strip():
@@ -52,83 +44,3 @@
             ai_response = get_ai_response(prompt, model)
             add_message(chat_id, "bot", ai_response)
         st.rerun()
-=======
-        col1, col2 = st.columns([5, 1])
-        with col1:
-            user_input = st.text_input(
-                "Share your thoughts...",
-                key="message_input",
-                label_visibility="collapsed",
-                placeholder="Type your message here...",
-                value=initial_value
-            )
-        with col2:
-            send_pressed = st.form_submit_button("Send", use_container_width=True)
-
-    if (send_pressed or st.session_state.get("send_chat_message", False)) and user_input.strip():
-        if 'send_chat_message' in st.session_state:
-            st.session_state.send_chat_message = False
-
-        if st.session_state.active_conversation >= 0:
-            current_time = get_current_time()
-            active_convo = st.session_state.conversations[st.session_state.active_conversation]
-
-            # Save user message
-            active_convo["messages"].append({
-                "sender": "user",
-                "message": user_input.strip(),
-                "time": current_time
-            })
-
-            # Set title if it's the first message
-            if len(active_convo["messages"]) == 1:
-                title = user_input[:30] + "..." if len(user_input) > 30 else user_input
-                active_convo["title"] = title
-
-            save_conversations(st.session_state.conversations)
-
-            # Format memory
-            def format_memory(convo_history, max_turns=10):
-                context = ""
-                for msg in convo_history[-max_turns*2:]:  # user + bot per turn
-                    sender = "User" if msg["sender"] == "user" else "Bot"
-                    context += f"{sender}: {msg['message']}\n"
-                return context
-
-            try:
-                with st.spinner("TalkHeal is thinking..."):
-                    memory = format_memory(active_convo["messages"])
-                    prompt = f"{system_prompt}\n\n{memory}\nUser: {user_input.strip()}\nBot:"
-                    ai_response = get_ai_response(prompt, model)
-
-                    active_convo["messages"].append({
-                        "sender": "bot",
-                        "message": ai_response,
-                        "time": get_current_time()
-                    })
-
-            except ValueError as e:
-                st.error("I'm having trouble understanding your message. Could you please rephrase it?")
-                active_convo["messages"].append({
-                    "sender": "bot",
-                    "message": "I'm having trouble understanding your message. Could you please rephrase it?",
-                    "time": get_current_time()
-                })
-            except requests.RequestException as e:
-                st.error("Network connection issue. Please check your internet connection.")
-                active_convo["messages"].append({
-                    "sender": "bot",
-                    "message": "I'm having trouble connecting to my services. Please check your internet connection and try again.",
-                    "time": get_current_time()
-                })
-            except Exception as e:
-                st.error(f"An unexpected error occurred. Please try again.")
-                active_convo["messages"].append({
-                    "sender": "bot",
-                    "message": "I'm having trouble responding right now. Please try again in a moment.",
-                    "time": get_current_time()
-                })
-
-            save_conversations(st.session_state.conversations)
-            st.rerun()
->>>>>>> 0de15c04
