--- conflicted
+++ resolved
@@ -1,22 +1,4 @@
 import streamlit as st
-<<<<<<< HEAD
-import streamlit.components.v1 as components
-from datetime import datetime
-from core.utils import get_current_time, get_ai_response
-from core.db import get_messages, add_message
-
-# Inject JS to get user's local time zone
-def set_user_time_in_session():
-    if "user_time_offset" not in st.session_state:
-        components.html("""
-            <script>
-            const offset = new Date().getTimezoneOffset(); 
-            const time = new Date().toLocaleString();      
-            const data = {offset: offset, time: time};
-            window.parent.postMessage({type: 'USER_TIME', data: data}, '*');
-            </script>
-        """, height=0)
-=======
 from core.db import get_messages, add_message
 from core.utils import get_current_time, get_ai_response
 
@@ -25,7 +7,6 @@
     if not chat_id:
         st.info("Start a new chat to begin.")
         return
->>>>>>> 3a759b14
 
     messages = get_messages(chat_id)
     if not messages:
@@ -36,28 +17,6 @@
         </div>
         """, unsafe_allow_html=True)
 
-<<<<<<< HEAD
-set_user_time_in_session()
-
-# Display chat messages
-def render_chat_interface(model, system_prompt):
-    chat_id = st.session_state.get("active_chat_id")
-    if not chat_id:
-        st.info("Start a new chat to begin.")
-        return
-
-    messages = get_messages(chat_id)
-    for msg in messages:
-        st.write(f"{msg['sender']}: {msg['message']}")
-
-    with st.form(key="chat_form", clear_on_submit=True):
-        user_input = st.text_input("Your message")
-        send_pressed = st.form_submit_button("Send")
-    if send_pressed and user_input.strip():
-        add_message(chat_id, "user", user_input.strip())
-        ai_response = get_ai_response(user_input, model)
-        add_message(chat_id, "bot", ai_response)
-=======
     for msg in messages:
         if msg["sender"] == "user":
             st.markdown(f"""
@@ -84,5 +43,4 @@
             prompt = context + f"\nUser: {user_input.strip()}\nBot:"
             ai_response = get_ai_response(prompt, model)
             add_message(chat_id, "bot", ai_response)
->>>>>>> 3a759b14
         st.rerun()