import streamlit as st
from typing import Dict, Any

# Light theme (current default)
LIGHT_THEME = {
    "name": "Light",
    "background_image": "static_files/Background.jpg",
    "primary": "#6366f1",
    "primary_light": "#818cf8",
    "primary_dark": "#4f46e5",
    "secondary": "#ec4899",
    "success": "#10b981",
    "warning": "#f59e0b",
    "danger": "#ef4444",
    "surface": "rgba(255, 255, 255, 0.15)",
    "surface_alt": "rgba(255, 255, 255, 0.25)",
    "text_primary": "#1e293b",
    "text_secondary": "#64748b",
    "text_muted": "#94a3b8",
    "border": "rgba(255, 255, 255, 0.3)",
    "border_light": "rgba(255, 255, 255, 0.2)",
    "shadow": "rgba(0, 0, 0, 0.15)",
    "shadow_lg": "rgba(0, 0, 0, 0.25)",
    "light_transparent_bg": "rgba(255, 255, 255, 0.4)",
    "light_transparent_bg_hover": "rgba(255, 255, 255, 0.6)",
    "light_transparent_border": "rgba(255, 255, 255, 0.5)",
    "active_conversation_bg": "linear-gradient(135deg, rgba(99, 102, 241, 0.9) 0%, rgba(129, 140, 248, 0.9) 100%)",
    "active_conversation_border": "rgba(99, 102, 241, 0.8)",
    "active_conversation_shadow": "rgba(99, 102, 241, 0.4)",
    "background_overlay": "rgba(0, 0, 0, 0.3)",
    "main_text_color": "white",
    "sidebar_bg": "rgba(255, 255, 255, 0.15)",
    "sidebar_text": "#1e293b",
    "input_bg": "purple",
    "input_text": "white"
}

# Additional soothing palettes
CALM_BLUE = {
    "name": "Calm Blue",
    "background_image": "static_files/blue.png",
    "background_gradient": "linear-gradient(135deg, #3674B5 0%, #578FCA 40%, #A1E3F9 75%, #D1F8EF 100%)",
    "primary": "#3674B5",
    "primary_light": "#578FCA",
    "primary_dark": "#3674B5",
    "secondary": "#A1E3F9",
    "success": "#578FCA",
    "warning": "#A1E3F9",
    "danger": "#D1F8EF",
    "surface": "rgba(255, 255, 255, 0.25)",
    "surface_alt": "rgba(255, 255, 255, 0.35)",
    "text_primary": "#2d3436",
    "text_secondary": "#636e72",
    "text_muted": "#b2bec3",
    "border": "rgba(87, 143, 202, 0.2)",
    "border_light": "rgba(87, 143, 202, 0.1)",
    "shadow": "rgba(87, 143, 202, 0.08)",
    "shadow_lg": "rgba(87, 143, 202, 0.15)",
    "light_transparent_bg": "rgba(255, 255, 255, 0.5)",
    "light_transparent_bg_hover": "rgba(255, 255, 255, 0.7)",
    "light_transparent_border": "rgba(87, 143, 202, 0.2)",
    "active_conversation_bg": "linear-gradient(135deg, #3674B5 0%, #578FCA 60%, #A1E3F9 100%)",
    "active_conversation_border": "#3674B5",
    "active_conversation_shadow": "rgba(87, 143, 202, 0.2)",
    "background_overlay": "rgba(255, 255, 255, 0.2)",
    "main_text_color": "#2d3436",
    "sidebar_bg": "rgba(255, 255, 255, 0.25)",
    "sidebar_text": "#2d3436",
    "input_bg": "#D1F8EF",
    "input_text": "#2d3436"
}

MINT = {
    "name": "Mint",
    "background_image": "static_files/mint.png",
    "background_gradient": "linear-gradient(135deg, #3D8D7A 0%, #B3D8A8 40%, #FBFFE4 75%, #A3D1C6 100%)",
    "primary": "#3D8D7A",
    "primary_light": "#B3D8A8",
    "primary_dark": "#3D8D7A",
    "secondary": "#FBFFE4",
    "success": "#B3D8A8",
    "warning": "#A3D1C6",
    "danger": "#FBFFE4",
    "surface": "rgba(255, 255, 255, 0.25)",
    "surface_alt": "rgba(255, 255, 255, 0.35)",
    "text_primary": "#2d3436",
    "text_secondary": "#636e72",
    "text_muted": "#b2bec3",
    "border": "rgba(179, 216, 168, 0.2)",
    "border_light": "rgba(179, 216, 168, 0.1)",
    "shadow": "rgba(179, 216, 168, 0.08)",
    "shadow_lg": "rgba(179, 216, 168, 0.15)",
    "light_transparent_bg": "rgba(255, 255, 255, 0.5)",
    "light_transparent_bg_hover": "rgba(255, 255, 255, 0.7)",
    "light_transparent_border": "rgba(179, 216, 168, 0.2)",
    "active_conversation_bg": "linear-gradient(135deg, #3D8D7A 0%, #B3D8A8 60%, #A3D1C6 100%)",
    "active_conversation_border": "#3D8D7A",
    "active_conversation_shadow": "rgba(179, 216, 168, 0.2)",
    "background_overlay": "rgba(255, 255, 255, 0.2)",
    "main_text_color": "#2C3930",
    "sidebar_bg": "rgba(255, 255, 255, 0.25)",
    "sidebar_text": "#2C3930",
    "input_bg": "#FBFFE4",
    "input_text": "#2C3930"
}

LAVENDER = {
    "name": "Lavender",
    "background_image": "static_files/lavender.png",
    "background_gradient": "linear-gradient(135deg, #756AB6 0%, #AC87C5 40%, #E0AED0 75%, #FFE5E5 100%)",
    "primary": "#756AB6",
    "primary_light": "#AC87C5",
    "primary_dark": "#756AB6",
    "secondary": "#E0AED0",
    "success": "#AC87C5",
    "warning": "#E0AED0",
    "danger": "#FFE5E5",
    "surface": "rgba(255, 255, 255, 0.25)",
    "surface_alt": "rgba(255, 255, 255, 0.35)",
    "text_primary": "#2d3436",
    "text_secondary": "#636e72",
    "text_muted": "#b2bec3",
    "border": "rgba(172, 135, 197, 0.2)",
    "border_light": "rgba(172, 135, 197, 0.1)",
    "shadow": "rgba(172, 135, 197, 0.08)",
    "shadow_lg": "rgba(172, 135, 197, 0.15)",
    "light_transparent_bg": "rgba(255, 255, 255, 0.5)",
    "light_transparent_bg_hover": "rgba(255, 255, 255, 0.7)",
    "light_transparent_border": "rgba(172, 135, 197, 0.2)",
    "active_conversation_bg": "linear-gradient(135deg, #756AB6 0%, #AC87C5 60%, #E0AED0 100%)",
    "active_conversation_border": "#756AB6",
    "active_conversation_shadow": "rgba(172, 135, 197, 0.2)",
    "background_overlay": "rgba(255, 255, 255, 0.2)",
    "main_text_color": "#2d3436",
    "sidebar_bg": "rgba(255, 255, 255, 0.25)",
    "sidebar_text": "#2d3436",
    "input_bg": "#FFE5E5",
    "input_text": "#2d3436"
}

Pink = {
    "name": "Pink",
    "background_image": "static_files/pink.png",
    "background_gradient": "linear-gradient(135deg, #921A40 0%, #C75B7A 40%, #D9ABAB 75%, #F4D9D0 100%)",
    "primary": "#921A40",
    "primary_light": "#C75B7A",
    "primary_dark": "#921A40",
    "secondary": "#D9ABAB",
    "success": "#C75B7A",
    "warning": "#D9ABAB",
    "danger": "#F4D9D0",
    "surface": "rgba(255, 255, 255, 0.25)",
    "surface_alt": "rgba(255, 255, 255, 0.35)",
    "text_primary": "#2d3436",
    "text_secondary": "#636e72",
    "text_muted": "#b2bec3",
    "border": "rgba(199, 91, 122, 0.2)",
    "border_light": "rgba(199, 91, 122, 0.1)",
    "shadow": "rgba(199, 91, 122, 0.08)",
    "shadow_lg": "rgba(199, 91, 122, 0.15)",
    "light_transparent_bg": "rgba(255, 255, 255, 0.5)",
    "light_transparent_bg_hover": "rgba(255, 255, 255, 0.7)",
    "light_transparent_border": "rgba(199, 91, 122, 0.2)",
    "active_conversation_bg": "linear-gradient(135deg, #921A40 0%, #C75B7A 60%, #D9ABAB 100%)",
    "active_conversation_border": "#921A40",
    "active_conversation_shadow": "rgba(199, 91, 122, 0.2)",
    "background_overlay": "rgba(255, 255, 255, 0.2)",
    "main_text_color": "#2d3436",
    "sidebar_bg": "rgba(255, 255, 255, 0.25)",
    "sidebar_text": "#2d3436",
    "input_bg": "#F4D9D0",
    "input_text": "#2d3436"
}

# Dark theme
DARK_THEME = {
    "name": "Dark",
    "background_image": "static_files/dark.png",
    "primary": "#6366f1",
    "primary_light": "#818cf8",
    "primary_dark": "#4f46e5",
    "secondary": "#ec4899",
    "success": "#10b981",
    "warning": "#f59e0b",
    "danger": "#ef4444",
    "surface": "rgba(0, 0, 0, 0.4)",
    "surface_alt": "rgba(0, 0, 0, 0.5)",
    "text_primary": "#f8fafc",
    "text_secondary": "#cbd5e1",
    "text_muted": "#94a3b8",
    "border": "rgba(255, 255, 255, 0.2)",
    "border_light": "rgba(255, 255, 255, 0.1)",
    "shadow": "rgba(0, 0, 0, 0.4)",
    "shadow_lg": "rgba(0, 0, 0, 0.6)",
    "light_transparent_bg": "rgba(0, 0, 0, 0.5)",
    "light_transparent_bg_hover": "rgba(0, 0, 0, 0.7)",
    "light_transparent_border": "rgba(255, 255, 255, 0.2)",
    "active_conversation_bg": "linear-gradient(135deg, rgba(99, 102, 241, 0.8) 0%, rgba(129, 140, 248, 0.8) 100%)",
    "active_conversation_border": "rgba(99, 102, 241, 0.6)",
    "active_conversation_shadow": "rgba(99, 102, 241, 0.3)",
    "background_overlay": "rgba(0, 0, 0, 0.6)",
    "main_text_color": "#f8fafc",
    "sidebar_bg": "rgba(0, 0, 0, 0.4)",
    "sidebar_text": "#f8fafc",
    "input_bg": "#374151",
    "input_text": "#f8fafc"
}

PALETTES = [
    LIGHT_THEME,
    CALM_BLUE,
    MINT,
    LAVENDER,
    Pink
]

PALETTE_NAME_TO_CONFIG = {p["name"]: p for p in PALETTES}


def initialize_theme_state():
    """Initialize theme-related session state variables."""
    if "dark_mode" not in st.session_state:
        st.session_state.dark_mode = False
    if "theme_changed" not in st.session_state:
        st.session_state.theme_changed = False
    if "palette_name" not in st.session_state:
        st.session_state.palette_name = "Light"


def get_current_theme() -> Dict[str, Any]:
    """Get the current theme configuration based on session state."""
    initialize_theme_state()
    if st.session_state.dark_mode:
        return DARK_THEME
    else:
        palette = PALETTE_NAME_TO_CONFIG.get(st.session_state.get("palette_name", "Light"), LIGHT_THEME)
        return palette

def set_palette(palette_name: str):
    st.session_state.palette_name = palette_name
    st.session_state.theme_changed = True
    st.rerun()

def toggle_theme():
    """Toggle between light and dark themes."""
    initialize_theme_state()
<<<<<<< HEAD
    st.session_state.dark_mode = not st.session_state.dark_mode
    st.session_state.theme_changed = True
    st.rerun()
    import streamlit as st  # add this import if not already present

def set_background_by_mood(mood_scale):
    image_map = {
        1: "https://raw.githubusercontent.com/Martina-stack/TalkHeal-MartinaN/main/dark.png",
        2: "https://raw.githubusercontent.com/Martina-stack/TalkHeal-MartinaN/main/blue.png",
        3: "https://raw.githubusercontent.com/Martina-stack/TalkHeal-MartinaN/main/mint.png",
        4: "https://raw.githubusercontent.com/Martina-stack/TalkHeal-MartinaN/main/lavender.png",
        5: "https://raw.githubusercontent.com/Martina-stack/TalkHeal-MartinaN/main/Background.jpg"
    }
    color_map = {
        1: "#2c3e50",
        2: "#3498db",
        3: "#a3f7bf",
        4: "#b57edc",
        5: "#fff9c4"
    }
    bg_image = image_map.get(mood_scale)
    bg_color = color_map.get(mood_scale, "#bdc3c7")
    st.markdown(
        f"""
        <style>
        html, body, [data-testid="stApp"] {{
            background-image: url('{bg_image}');
            background-size: cover;
            background-position: center;
            background-repeat: no-repeat;
            background-attachment: fixed;
            background-color: {bg_color} !important;
        }}
        </style>
        """,
        unsafe_allow_html=True
    )
   
=======
    new_state = not st.session_state.dark_mode

    # Only change and rerun if state is different
    if st.session_state.dark_mode != new_state:
        st.session_state.dark_mode = new_state
        st.session_state.theme_changed = True
        st.rerun()
 
>>>>>>> 2d0b9d7f
<|MERGE_RESOLUTION|>--- conflicted
+++ resolved
@@ -244,7 +244,7 @@
 def toggle_theme():
     """Toggle between light and dark themes."""
     initialize_theme_state()
-<<<<<<< HEAD
+ background-update
     st.session_state.dark_mode = not st.session_state.dark_mode
     st.session_state.theme_changed = True
     st.rerun()
@@ -283,7 +283,6 @@
         unsafe_allow_html=True
     )
    
-=======
     new_state = not st.session_state.dark_mode
 
     # Only change and rerun if state is different
@@ -291,5 +290,4 @@
         st.session_state.dark_mode = new_state
         st.session_state.theme_changed = True
         st.rerun()
- 
->>>>>>> 2d0b9d7f
+ main